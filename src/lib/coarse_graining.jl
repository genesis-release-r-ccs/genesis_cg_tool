###############################################################################
#                         Coarse Graining Biomolecules                        #
###############################################################################

using Printf

struct CGTopBond
    i::Int
    j::Int
    r0::Float64
end

struct CGTopAngle
    i::Int
    j::Int
    k::Int
    a0::Float64
end

struct CGTopDihedral
    i::Int
    j::Int
    k::Int
    l::Int
    t0::Float64
end

struct CGTopContact
    i::Int
    j::Int
    r0::Float64
end

struct CGTopPWMcos
    i::Int
    r0::Float64
    t1::Float64
    t2::Float64
    t3::Float64
    eA::Float64
    eC::Float64
    eG::Float64
    eT::Float64
end

function coarse_graining(aa_molecule::AAMolecule, force_field::ForceFieldCG, args)

    # =================
    # Parsing arguments
    # =================
    pdb_name                = get(args, "pdb", "random.pdb")
    protein_charge_filename = get(args, "respac", "")
    pfm_filename            = get(args, "pfm", "")
    verbose                 = get(args, "verbose", false)
    do_debug                = get(args, "debug", false)
    do_output_log           = get(args, "log", false)
    do_test_local_only      = get(args, "test-local-only", false)

    use_safe_dihedral       = get(args, "use-safe-dihedral", 1)

    gen_3spn_itp            = get(args, "3spn-param", 0)
    DNA_use_5_phos          = get(args, "3spn-use-5-phos", false)
    DNA_circular            = get(args, "3spn-circular", false)

    ccgo_contact_scale      = get(args, "CCGO-contact-scale", 1.0)
    aicg_scale_scheme       = get(args, "aicg-scale", 1)
    cgRNA_use_phosphate_go  = get(args, "cgRNA-phosphate-Go", false)
    pwmcos_gamma            = get(args, "pwmcos-scale", 1.0)
    pwmcos_epsil            = get(args, "pwmcos-shift", 0.0)
    pwmcosns_epsil          = get(args, "pwmcos-ns-ene", -1.0)

    # ----------------------
    # More details from TOML
    # ----------------------
    has_toml_mod   = false
    if haskey(args, "modeling-options")
        has_toml_mod    = true
        ff_detail_config = args["modeling-options"]

        if haskey(ff_detail_config, "3SPN.2C")
            if haskey(ff_detail_config["3SPN.2C"], "USE_5_PHOSPHATE")
                val_string = ff_detail_config["3SPN.2C"]["USE_5_PHOSPHATE"]
                if val_string == "YES"
                    DNA_use_5_phos = true
                end
            end
        end
    end

    # ===============
    # Step 0: numbers
    # ===============
    i_step     = 0

    ff_pro     = force_field.ff_protein
    ff_dna     = force_field.ff_DNA
    ff_rna     = force_field.ff_RNA
    ff_pro_dna = force_field.ff_protein_DNA
    ff_pro_rna = force_field.ff_protein_RNA
    ff_dna_rna = force_field.ff_DNA_RNA

    aa_atom_name  = aa_molecule.atom_names
    aa_coor       = aa_molecule.atom_coors
    aa_residues   = aa_molecule.residues
    aa_chains     = aa_molecule.chains

    aa_num_atom    = length(aa_atom_name)
    aa_num_residue = length(aa_residues)
    aa_num_chain   = length(aa_chains)

    num_chain_pro  = 0
    num_chain_DNA  = 0
    num_chain_RNA  = 0

    # ===============================
    # Step 1: find out molecule types
    # ===============================
    i_step += 1
    if verbose
        println("============================================================")
        println("> Step $(i_step): estimate CG particle number for every chain.")
    end

    cg_num_particles = 0
    cg_chain_length  = zeros(Int, aa_num_chain)

    for i_chain = 1 : aa_num_chain
        chain = aa_chains[i_chain]
        mol_type = chain.moltype

        # ----------------------
        # determine cg chain len
        # ----------------------
        n_res = length(chain.residues)
        if mol_type == MOL_DNA
            if DNA_use_5_phos
                n_particles = 3 * n_res
            else
                n_particles = 3 * n_res - 1
            end
            num_chain_DNA += 1
        elseif mol_type == MOL_RNA
            n_particles = 3 * n_res - 1
            num_chain_RNA += 1
        elseif mol_type == MOL_PROTEIN
            n_particles = n_res
            num_chain_pro += 1
        else
            n_particles = 0
        end
        cg_chain_length[i_chain] = n_particles
        cg_num_particles += n_particles
        if verbose
            @printf("          > Chain %3d | %7s \n", i_chain, MOL_TYPE_LIST[ mol_type ])
        end
    end

    if verbose
        println("------------------------------------------------------------")
        @printf("          In total: %5d protein chains,\n", num_chain_pro)
        @printf("                    %5d DNA strands,\n", num_chain_DNA)
        @printf("                    %5d RNA strands.\n", num_chain_RNA)
    end

    # ===========================
    # Step 2: Assign CG particles
    # ===========================
    i_step += 1
    if verbose
        println("============================================================")
        println("> Step $(i_step): assign coarse-grained particles.")
    end

    cg_residues = []
    cg_chains   = []

    i_offset_cg_particle = 0
    i_offset_cg_residue  = 0

    for i_chain in 1:aa_num_chain
        chain = aa_chains[i_chain]
        mol_type = chain.moltype
        seg_name = chain.segname

        i_bead = i_offset_cg_particle
        i_resi = i_offset_cg_residue
        if mol_type == MOL_PROTEIN
            for i_res in chain.residues
                cg_idx = []
                aa_res_name = aa_residues[i_res].name
                res_name = RES_NAME_PROTEIN_DICT[aa_res_name]
                for i_atom in aa_residues[i_res].atoms
                    atom_name = aa_atom_name[i_atom]
                    if atom_name[1] == 'H'
                        continue
                    else
                        push!(cg_idx, i_atom)
                    end
                end
                i_bead += 1
                i_resi += 1
                push!(cg_residues, AACGResidue(i_resi, res_name, "CA", cg_idx))
            end
        elseif mol_type == MOL_DNA
            tmp_atom_index_O3p = 0
            for (i_local_index, i_res) in enumerate( chain.residues )
                aa_res_name = aa_residues[i_res].name
                res_name = RES_NAME_DNA_DICT[aa_res_name]
                if i_local_index > 1
                    cg_DP_idx = [tmp_atom_index_O3p]
                else
                    cg_DP_idx = []
                end
                cg_DS_idx = []
                cg_DB_idx = []
                for i_atom in aa_residues[i_res].atoms
                    atom_name = aa_atom_name[i_atom]
                    if atom_name[1] == 'H'
                        continue
                    elseif in(atom_name, ATOM_NAME_LIST_DP)
                        push!(cg_DP_idx, i_atom)
                    elseif in(atom_name, ATOM_NAME_LIST_DS)
                        push!(cg_DS_idx, i_atom)
                    elseif atom_name == "O3'"
                        tmp_atom_index_O3p = i_atom
                    else
                        push!(cg_DB_idx, i_atom)
                    end
                end
                i_resi += 1
                if i_local_index > 1 || DNA_use_5_phos
                    i_bead += 1
                    push!(cg_residues, AACGResidue(i_resi, res_name, "DP", cg_DP_idx))
                end
                i_bead += 1
                push!(cg_residues, AACGResidue(i_resi, res_name, "DS", cg_DS_idx))
                i_bead += 1
                push!(cg_residues, AACGResidue(i_resi, res_name, "DB", cg_DB_idx))
            end
        elseif mol_type == MOL_RNA
            for (i_local_index, i_res) in enumerate( chain.residues )
                aa_res_name = aa_residues[i_res].name
                res_name = RES_NAME_RNA_DICT[aa_res_name]
                cg_RP_idx = []
                cg_RS_idx = []
                cg_RB_idx = []
                for i_atom in aa_residues[i_res].atoms
                    atom_name = aa_atom_name[i_atom]
                    if atom_name[1] == 'H'
                        continue
                    elseif in(atom_name, ATOM_NAME_LIST_RP)
                        push!(cg_RP_idx, i_atom)
                    elseif in(atom_name, ATOM_NAME_LIST_RS)
                        push!(cg_RS_idx, i_atom)
                    else
                        push!(cg_RB_idx, i_atom)
                    end
                end
                i_resi += 1
                if i_local_index > 1
                    i_bead += 1
                    push!(cg_residues, AACGResidue(i_resi, res_name, "RP", cg_RP_idx))
                end
                i_bead += 1
                push!(cg_residues, AACGResidue(i_resi, res_name, "RS", cg_RS_idx))
                i_bead += 1
                push!(cg_residues, AACGResidue(i_resi, res_name, "RB", cg_RB_idx))
            end
        end
        push!(cg_chains, AACGChain(i_offset_cg_particle + 1, i_bead, mol_type, seg_name))
        i_offset_cg_particle += cg_chain_length[i_chain]
        i_offset_cg_residue  += length(chain.residues)
    end

    if verbose
        for i_chain in 1:aa_num_chain
            @printf("          > Chain %3d | # particles: %5d | %5d -- %5d \n",
                    i_chain, cg_chain_length[i_chain],
                    cg_chains[i_chain].first, cg_chains[i_chain].last)
        end

        println("------------------------------------------------------------")
        println("          In total: $(cg_num_particles) CG particles.")
    end




    # =========================================================================
    #        ____ ____   _____ ___  ____   ___  _     ___   ______   __
    #       / ___/ ___| |_   _/ _ \|  _ \ / _ \| |   / _ \ / ___\ \ / /
    #      | |  | |  _    | || | | | |_) | | | | |  | | | | |  _ \ V /
    #      | |__| |_| |   | || |_| |  __/| |_| | |__| |_| | |_| | | |
    #       \____\____|   |_| \___/|_|    \___/|_____\___/ \____| |_|
    #
    # =========================================================================

    # ========================================
    # Coarse Grained Model Topology Structures
    # ========================================

    cg_resid_name  = fill("    ", cg_num_particles)
    cg_resid_index = zeros(Int, cg_num_particles)
    cg_bead_name   = fill("    ", cg_num_particles)
    cg_bead_type   = fill("    ", cg_num_particles)
    cg_bead_charge = zeros(Float64, cg_num_particles)
    cg_bead_mass   = zeros(Float64, cg_num_particles)
    cg_bead_coor   = zeros(Float64, (3, cg_num_particles))
    cg_chain_id    = zeros(Int, cg_num_particles)
    cg_seg_name    = fill("    ", cg_num_particles)

    # protein
    top_cg_pro_bonds         = Vector{CGTopBond}(undef, 0)
    top_cg_pro_angles        = Vector{CGTopAngle}(undef, 0)
    top_cg_pro_dihedrals     = Vector{CGTopDihedral}(undef, 0)
    top_cg_pro_aicg13        = Vector{CGTopAngle}(undef, 0)
    top_cg_pro_aicg14        = Vector{CGTopDihedral}(undef, 0)
    top_cg_pro_go_contact    = [[] for i in 1:cg_num_particles]

    param_cg_pro_e_13        = []
    param_cg_pro_e_14        = []

    AICG2p_flexible_local    = []
    AICG2p_flexible_nonlocal = []
    HPS_IDR_region           = []
    KH_IDR_region            = []

    # DNA
    top_cg_DNA_bonds         = Vector{CGTopBond}(undef, 0)
    top_cg_DNA_angles        = Vector{CGTopAngle}(undef, 0)
    top_cg_DNA_dih_Gaussian  = Vector{CGTopDihedral}(undef, 0)
    top_cg_DNA_dih_periodic  = Vector{CGTopDihedral}(undef, 0)
    param_cg_DNA_k_angles    = []

    # RNA
    top_cg_RNA_bonds             = Vector{CGTopBond}(undef, 0)
    top_cg_RNA_angles            = Vector{CGTopAngle}(undef, 0)
    top_cg_RNA_dihedrals         = Vector{CGTopDihedral}(undef, 0)
    # top_cg_RNA_base_stack        = Vector{CGTopContact}(undef, 0)
    # top_cg_RNA_base_pair         = Vector{CGTopContact}(undef, 0)
    # top_cg_RNA_other_contact     = Vector{CGTopContact}(undef, 0)
    top_cg_RNA_base_stack        = [[] for i in 1:cg_num_particles]
    top_cg_RNA_base_pair         = [[] for i in 1:cg_num_particles]
    top_cg_RNA_other_contact     = [[] for i in 1:cg_num_particles]
    param_cg_RNA_k_bonds         = []
    param_cg_RNA_k_angles        = []
    param_cg_RNA_k_dihedrals     = []
    # param_cg_RNA_e_base_stack    = []
    # param_cg_RNA_e_base_pair     = []
    # param_cg_RNA_e_other_contact = []

    # protein-DNA
    top_cg_pro_DNA_pwmcos         = Vector{CGTopPWMcos}(undef, 0)
    top_cg_pro_DNA_pwmcosns       = Vector{CGTopPWMcos}(undef, 0)
    # top_cg_pro_DNA_contact        = Vector{CGTopContact}(undef, 0)
    top_cg_pro_DNA_contact        = [[] for i in 1:cg_num_particles]

    # protein-RNA
    # top_cg_pro_RNA_contact   = Vector{CGTopContact}(undef, 0)
    # param_cg_pro_RNA_e_contact = []
    top_cg_pro_RNA_contact     = [[] for i in 1:cg_num_particles]

    # --------------------
    # geometric properties
    # --------------------
    # center of geometry
    # geo_centroid               = zeros(Float64, (3, aa_num_chain))
    # radius of gyration
    geo_radius_of_gyration     = zeros(Float64, aa_num_chain)
    # radius of circumsphere
    geo_radius_of_circumsphere = zeros(Float64, aa_num_chain)

    # =========================================================
    # Step 4: Determine CG particles and geometry of each chain
    # =========================================================
    i_step += 1
    if verbose
        println("============================================================")
        println("> Step $(i_step): determine protein/DNA/RNA chais.")
    end

    # -------
    # protein
    # -------

    if num_chain_pro > 0
        if verbose
            println("------------------------------------------------------------")
            println(">      PROTEIN: determine CA mass, charge, and coordinates.")
        end

        for i_chain in 1:aa_num_chain
            chain = cg_chains[i_chain]

            if verbose
                print("\b"^32)
                progress_percent = trunc(Int, i_chain / aa_num_chain  * 20)
                progress_bar = "|" ^ progress_percent * " " ^ (20 - progress_percent)
                @printf(" [%20s] %5.1f %% ", progress_bar, i_chain / aa_num_chain * 100)
            end

            if chain.moltype != MOL_PROTEIN
                continue
            end

            for i_res in chain.first : chain.last
                res_name = cg_residues[i_res].res_name
                for i_atom in cg_residues[i_res].atoms
                    if aa_atom_name[i_atom] == "CA"
                        cg_resid_name[i_res]   = res_name
                        cg_resid_index[i_res]  = cg_residues[i_res].res_idx
                        cg_bead_name[i_res]    = "CA"
                        cg_bead_type[i_res]    = res_name
                        cg_bead_charge[i_res]  = RES_CHARGE_DICT[res_name]
                        cg_bead_mass[i_res]    = RES_MASS_DICT[res_name]
                        cg_bead_coor[:, i_res] = aa_coor[:, i_atom]
                        cg_chain_id[i_res]     = i_chain
                        cg_seg_name[i_res]     = chain.segname
                        break
                    end
                end
            end
        end

        if length(protein_charge_filename) > 0
            try
                for line in eachline(protein_charge_filename)
                    charge_data = split(line)
                    if length(charge_data) < 1
                        continue
                    end
                    i = parse(Int, charge_data[1])
                    c = parse(Float64, charge_data[2])
                    cg_bead_charge[i] = c
                end
            catch e
                println(e)
                error("ERROR in user-defined charge distribution.\n")
            end
        end
    end

    # ---
    # DNA
    # ---

    if num_chain_DNA > 0

        if verbose
            println("\n------------------------------------------------------------")
            println(">      DNA: determine P, S, B mass, charge, and coordinates.")
        end

        for i_chain in 1 : aa_num_chain
            chain = cg_chains[i_chain]

            if verbose
                print("\b"^32)
                progress_percent = trunc(Int, i_chain / aa_num_chain * 20)
                progress_bar = "|" ^ progress_percent * " " ^ (20 - progress_percent)
                @printf(" [%20s] %5.1f %% ", progress_bar, i_chain / aa_num_chain * 100)
            end

            if chain.moltype != MOL_DNA
                continue
            end

            for i_res in chain.first : chain.last
                res_name  = cg_residues[i_res].res_name
                bead_name = cg_residues[i_res].atm_name
                bead_type = bead_name == "DP" || bead_name == "DS" ? bead_name : res_name
                bead_coor = compute_center_of_mass(cg_residues[i_res].atoms, aa_atom_name, aa_coor)
                cg_resid_name[i_res]   = res_name
                cg_resid_index[i_res]  = cg_residues[i_res].res_idx
                cg_bead_name[i_res]    = bead_name
                cg_bead_type[i_res]    = bead_type
                cg_bead_charge[i_res]  = RES_CHARGE_DICT[bead_type]
                cg_bead_mass[i_res]    = RES_MASS_DICT[bead_type]
                cg_bead_coor[:, i_res] = bead_coor[:]
                cg_chain_id[i_res]     = i_chain
                cg_seg_name[i_res]     = chain.segname
            end
        end
    end

    # ---
    # RNA
    # ---

    if num_chain_RNA > 0

        if  verbose
            println("\n------------------------------------------------------------")
            println(">      RNA: determine P, S, B mass, charge, and coordinates.")
        end

        for i_chain in 1 : aa_num_chain
            chain = cg_chains[i_chain]

            if verbose
                print("\b"^32)
                progress_percent = trunc(Int, i_chain / aa_num_chain * 20)
                progress_bar = "|" ^ progress_percent * " " ^ (20 - progress_percent)
                @printf(" [%20s] %5.1f %% ", progress_bar, i_chain / aa_num_chain * 100)
            end

            if chain.moltype != MOL_RNA
                continue
            end

            for i_res in chain.first : chain.last
                res_name  = cg_residues[i_res].res_name
                bead_name = cg_residues[i_res].atm_name
                bead_type = bead_name == "RP" || bead_name == "RS" ? bead_name : res_name
                # bead_coor = compute_center_of_mass(cg_residues[i_res].atoms, aa_atom_name, aa_coor)
                cg_resid_name[i_res]   = res_name
                cg_resid_index[i_res]  = cg_residues[i_res].res_idx
                cg_bead_name[i_res]    = bead_name
                cg_bead_type[i_res]    = bead_type
                cg_bead_charge[i_res]  = RES_CHARGE_DICT[bead_type]
                cg_bead_mass[i_res]    = RES_MASS_DICT[bead_type]
                cg_chain_id[i_res]     = i_chain
                cg_seg_name[i_res]     = chain.segname
                if bead_name == "RP"
                    for i_atom in cg_residues[i_res].atoms
                        if aa_atom_name[i_atom][1] == 'P'
                            bead_coor = aa_coor[:, i_atom]
                        end
                    end
                elseif bead_name == "RS"
                    total_mass      = 0
                    tmp_coor        = zeros(Float64, 3)
                    for i_atom in cg_residues[i_res].atoms
                        a_name = aa_atom_name[i_atom]
                        if in(a_name, ["C1'", "C2'", "C3'", "C4'", "O4'"] )
                            a_mass      = ATOM_MASS_DICT[a_name[1]]
                            a_coor      = aa_coor[:, i_atom]
                            total_mass += a_mass
                            tmp_coor   += a_coor * a_mass
                        end
                    end
                    bead_coor = tmp_coor / total_mass
                elseif bead_name == "RB"
                    if res_name[end] == 'A' || res_name[end] == 'G'
                        for i_atom in cg_residues[i_res].atoms
                            if aa_atom_name[i_atom] == "N1"
                                bead_coor = aa_coor[:, i_atom]
                            end
                        end
                    else
                        for i_atom in cg_residues[i_res].atoms
                            if aa_atom_name[i_atom] == "N3"
                                bead_coor = aa_coor[:, i_atom]
                            end
                        end
                    end
                end
                cg_bead_coor[:, i_res] = bead_coor[:]
            end
        end
    end

    # ===================
    # Geometry properties
    # ===================
    if verbose
        println("\n------------------------------------------------------------")
        println(">      determine Centroid, Rg, Rc...")
    end

    for i_chain in 1:aa_num_chain
        chain = cg_chains[i_chain]

        if verbose
            print("\b"^32)
            progress_percent = trunc(Int, i_chain / aa_num_chain * 20)
            progress_bar = "|" ^ progress_percent * " " ^ (20 - progress_percent)
            @printf(" [%20s] %5.1f %% ", progress_bar, i_chain / aa_num_chain * 100)
        end

        # centroid
        coor_centroid = zeros(Float64, 3)
        for i_res in chain.first : chain.last
            coor_centroid += cg_bead_coor[:, i_res]
        end
        coor_centroid /= (chain.last - chain.first + 1)
        # geo_centroid[:, i_chain] = coor_centroid

        # Rg
        tmp_dist = 0
        tmp_dist_sq_sum = 0
        for i_res in chain.first : chain.last
            vec_from_center   = cg_bead_coor[:, i_res] - coor_centroid
            vec_norm_tmp      = norm(vec_from_center)
            tmp_dist          = vec_norm_tmp > tmp_dist ? vec_norm_tmp : tmp_dist
            tmp_dist_sq_sum  += vec_norm_tmp * vec_norm_tmp
        end
        rg = sqrt(tmp_dist_sq_sum / (chain.last - chain.first + 1))
        rc = tmp_dist
        geo_radius_of_gyration[i_chain]     = rg
        geo_radius_of_circumsphere[i_chain] = rc
    end

    if verbose
        println("\n>           ... geometric properties : DONE!")
    end


    # ====================================
    # Cell lists for contact determination
    # ================================================
    #   ____ _____ _     _       _     ___ ____ _____
    #  / ___| ____| |   | |     | |   |_ _/ ___|_   _|
    # | |   |  _| | |   | |     | |    | |\___ \ | |
    # | |___| |___| |___| |___  | |___ | | ___) || |
    #  \____|_____|_____|_____| |_____|___|____/ |_|
    #
    # ================================================
    i_step += 1
    if verbose
        println("============================================================")
        println("> Step $(i_step): Cell list construction.")
    end

    if verbose
        println("------------------------------------------------------------")
        println(">      $(i_step).1: Cell Division.")
        println(" - - - - - - - - - - - - - - - - - - - - - - - -")
        println(">      $(i_step).1.1: Determine system size.")
    end

    sys_size_lower = minimum(cg_bead_coor, dims=2) .- 1.0
    sys_size_upper = maximum(cg_bead_coor, dims=2) .+ 1.0
    sys_size_3d = sys_size_upper - sys_size_lower

    if verbose
        println(" - - - - - - - - - - - - - - - - - - - - - - - -")
        println(">      $(i_step).1.2: Determine cell size.")
    end

    cell_num_3d = max.(Int.(ceil.(sys_size_3d / ( 18.0 + AICG_GO_ATOMIC_CUTOFF ))) .- 1, 1)
    cell_num_all = prod(cell_num_3d)
    cell_size_3d = sys_size_3d ./ cell_num_3d

    if verbose
        println(" - - - - - - - - - - - - - - - - - - - - - - - -")
        println(">      $(i_step).1.3: Prepare cells.")
    end

    cell_neighbors = [[] for i in 1:cell_num_all]
    for i in 1:cell_num_3d[1]
        for j in 1:cell_num_3d[2]
            for k in 1:cell_num_3d[3]
                box_indx = (i - 1) * cell_num_3d[2] * cell_num_3d[3] + (j -1) * cell_num_3d[3] + k
                for n_i in max(1, i - 1):min(cell_num_3d[1], i + 1)
                    for n_j in max(1, j - 1):min(cell_num_3d[2], j + 1)
                        for n_k in max(1, k - 1):min(cell_num_3d[3], k + 1)
                            nb_box_indx = (n_i - 1) * cell_num_3d[2] * cell_num_3d[3] + (n_j -1) * cell_num_3d[3] + n_k
                            push!(cell_neighbors[box_indx], nb_box_indx)
                        end
                    end
                end
            end
        end
    end

    # ------------------------
    # put particles into cells
    # ------------------------
    if verbose
        println("------------------------------------------------------------")
        println(">      $(i_step).2: Put particles into cells.")
    end

    cell_particles = [[] for i in 1:cell_num_all]
    cell_index_cg_bead = [0 for i in 1:cg_num_particles]
    for i_chain in 1:aa_num_chain
        chain = cg_chains[i_chain]

        if verbose
            print("\b"^32)
            progress_percent = trunc(Int, i_chain / aa_num_chain * 20)
            progress_bar = "|" ^ progress_percent * " " ^ (20 - progress_percent)
            @printf(" [%20s] %5.1f %% ", progress_bar, i_chain / aa_num_chain * 100)
        end

        for i_res in chain.first : chain.last
            x, y, z = cg_bead_coor[:, i_res] .- sys_size_lower
            bi = Int.(ceil.(x / cell_size_3d[1]))
            bj = Int.(ceil.(y / cell_size_3d[2]))
            bk = Int.(ceil.(z / cell_size_3d[3]))
            box_indx = (bi - 1) * cell_num_3d[2] * cell_num_3d[3] + (bj -1) * cell_num_3d[3] + bk

            push!(cell_particles[box_indx], i_res)
            cell_index_cg_bead[i_res] = box_indx
        end
    end
    if verbose
        println("\n>           ... cell lists : DONE!")
    end



    # =============================
    # Step 4: CG model for proteins
    # =============================
    #                  _       _
    #  _ __  _ __ ___ | |_ ___(_)_ __
    # | '_ \| '__/ _ \| __/ _ \ | '_ \
    # | |_) | | | (_) | ||  __/ | | | |
    # | .__/|_|  \___/ \__\___|_|_| |_|
    # |_|
    #
    # =================================

    num_cg_pro_contact_all = 0
    num_cg_pro_contact_intra = 0
    num_cg_pro_contact_inter = 0

    if num_chain_pro > 0
        i_step += 1
        if verbose
            println("============================================================")
            println("> Step $(i_step): processing proteins.")
        end

        # -----------------------------
        # Step 4.2: CG protein topology
        # -----------------------------
        if verbose
            println("------------------------------------------------------------")
            println(">      $(i_step).1: CG protein topology.")
            println(" - - - - - - - - - - - - - - - - - - - - - - - -")
            println(">      $(i_step).1.1: CG protein local interactions.")
        end
        for i_chain in 1:aa_num_chain
            chain = cg_chains[i_chain]

            if chain.moltype != MOL_PROTEIN
                continue
            end

            for i_res in chain.first : chain.last - 1
                coor1 = cg_bead_coor[:, i_res]
                coor2 = cg_bead_coor[:, i_res + 1]
                dist12 = compute_distance(coor1, coor2)
                tmp_top_bond = CGTopBond(i_res, i_res + 1, dist12)
                push!(top_cg_pro_bonds, tmp_top_bond)
                if verbose && ( dist12 > 4.0 || dist12 < 3.6 )
                    errmsg = @sprintf("WARNING: abnormal bond length in chain %d, residue %d %s and %d %s, r0 = %8.3f",
                                      i_chain,
                                      i_res, cg_bead_name[i_res],
                                      i_res + 1, cg_bead_name[i_res + 1],
                                      dist12)
                    println(errmsg)
                end
            end
        end
        if verbose
            println(">           ... Bond: DONE!")
        end

        e_ground_local = 0.0
        e_ground_13    = 0.0
        num_angle      = 0
        for i_chain in 1:aa_num_chain
            chain = cg_chains[i_chain]

            if chain.moltype != MOL_PROTEIN
                continue
            end

            for i_res in chain.first : chain.last - 2
                coor1    = cg_bead_coor[:, i_res]
                coor2    = cg_bead_coor[:, i_res + 1]
                coor3    = cg_bead_coor[:, i_res + 2]
                dist13   = compute_distance(coor1, coor3)
                angle123 = compute_angle(coor1, coor2, coor3)
                tmp_top_angle = CGTopAngle(i_res, i_res + 1, i_res + 2, angle123)
                push!(top_cg_pro_angles, tmp_top_angle)
                tmp_top_angle = CGTopAngle(i_res, i_res + 1, i_res + 2, dist13)
                push!(top_cg_pro_aicg13, tmp_top_angle)

                if ff_pro == FF_pro_AICG2p
                    # count AICG2+ 1-3 interaction atomic contact
                    contact_counts = count_aicg_atomic_contact(cg_residues[ i_res ].atoms,
                                                               cg_residues[ i_res + 2 ].atoms,
                                                               cg_resid_name[i_res],
                                                               cg_resid_name[i_res + 2],
                                                               aa_atom_name,
                                                               aa_coor)

                    # calculate AICG2+ 1-3 interaction pairwise energy
                    e_local = dot(AICG_PAIRWISE_ENERGY, contact_counts)
                    if e_local > AICG_ENE_UPPER_LIM
                        e_local = AICG_ENE_UPPER_LIM
                    end
                    if e_local < AICG_ENE_LOWER_LIM
                        e_local = AICG_ENE_LOWER_LIM
                    end
                    e_ground_local += e_local
                    e_ground_13    += e_local
                    num_angle      += 1
                    push!(param_cg_pro_e_13, e_local)
                end
            end
        end
        if verbose
            println(">           ... Angle: DONE!")
        end

        e_ground_14 = 0.0
        num_dih = 0
        for i_chain in 1:aa_num_chain
            chain = cg_chains[i_chain]

            if chain.moltype != MOL_PROTEIN
                continue
            end

            for i_res in chain.first : chain.last - 3
                coor1 = cg_bead_coor[:, i_res]
                coor2 = cg_bead_coor[:, i_res + 1]
                coor3 = cg_bead_coor[:, i_res + 2]
                coor4 = cg_bead_coor[:, i_res + 3]
                dihed = compute_dihedral(coor1, coor2, coor3, coor4)
                tmp_top_dihe = CGTopDihedral(i_res, i_res + 1, i_res + 2, i_res + 3, dihed)
                push!(top_cg_pro_dihedrals, tmp_top_dihe)
                push!(top_cg_pro_aicg14, tmp_top_dihe)

                if ff_pro == FF_pro_AICG2p
                    # count AICG2+ dihedral atomic contact
                    contact_counts = count_aicg_atomic_contact(cg_residues[ i_res ].atoms,
                                                               cg_residues[ i_res + 3 ].atoms,
                                                               cg_resid_name[i_res],
                                                               cg_resid_name[i_res + 3],
                                                               aa_atom_name,
                                                               aa_coor)

                    # calculate AICG2+ dihedral pairwise energy
                    e_local = dot(AICG_PAIRWISE_ENERGY, contact_counts)
                    if e_local > AICG_ENE_UPPER_LIM
                        e_local = AICG_ENE_UPPER_LIM
                    end
                    if e_local < AICG_ENE_LOWER_LIM
                        e_local = AICG_ENE_LOWER_LIM
                    end
                    e_ground_local += e_local
                    e_ground_14    += e_local
                    num_dih      += 1
                    push!(param_cg_pro_e_14, e_local)
                end
            end
        end
        if verbose
            println(">           ... Dihedral: DONE!")
        end

        # ------------------------
        # Normalize local energies
        # ------------------------
        if ff_pro == FF_pro_AICG2p
            e_ground_local /= (num_angle + num_dih)
            e_ground_13    /= num_angle
            e_ground_14    /= num_dih

            if aicg_scale_scheme == 0
                for i in 1:length(param_cg_pro_e_13)
                    param_cg_pro_e_13[i] *= AICG_13_AVE / e_ground_13
                end
                for i in 1:length(param_cg_pro_e_14)
                    param_cg_pro_e_14[i] *= AICG_14_AVE / e_ground_14
                end
            elseif aicg_scale_scheme == 1
                for i in 1:length(param_cg_pro_e_13)
                    param_cg_pro_e_13[i] *= -AICG_13_GEN
                end
                for i in 1:length(param_cg_pro_e_14)
                    param_cg_pro_e_14[i] *= -AICG_14_GEN
                end
            end
        end

        # -----------------------
        # Go type native contacts
        # -----------------------
        if verbose
            println(" - - - - - - - - - - - - - - - - - - - - - - - -")
            println(">      $(i_step).1.2: Looking for native contacts.")
        end

        # intra-molecular contacts
        if verbose
            @printf("%11s Calculating intra-molecular contacts... \n", " ")
            @printf("              ... chain   : %32s", " ")
        end
        for i_chain in 1:aa_num_chain

            if do_test_local_only
                continue
            end

            chain = cg_chains[i_chain]

            # -----------------
            # show progress bar
            # -----------------
            if verbose
                print("\b"^32)
                progress_percent = trunc(Int, i_chain / aa_num_chain * 20)
                progress_bar = "|" ^ progress_percent * " " ^ (20 - progress_percent)
                @printf(" [%20s] %5.1f %% ", progress_bar, i_chain / aa_num_chain * 100)
            end

            if chain.moltype != MOL_PROTEIN
                continue
            end

            if chain.last - chain.first < 100
                Threads.@threads for i_res in chain.first : chain.last - 4
                    cell_i = cell_index_cg_bead[i_res]
                    coor_cai = cg_bead_coor[:, i_res]
                    neighbor_cell_i = cell_neighbors[cell_i]
                    for j_res in i_res + 4 : chain.last
                        cell_j = cell_index_cg_bead[j_res]
                        if ! (cell_j in neighbor_cell_i)
                            continue
                        end
                        coor_caj = cg_bead_coor[:, j_res]
                        if is_protein_native_contact(cg_residues[i_res].atoms, cg_residues[j_res].atoms, aa_atom_name, aa_coor)
                            native_dist = compute_distance(coor_cai, coor_caj)
                            num_cg_pro_contact_all += 1
                            num_cg_pro_contact_intra += 1

                            e_local = 0.0
                            if ff_pro == FF_pro_AICG2p
                                # count AICG2+ atomic contact
                                contact_counts = count_aicg_atomic_contact(cg_residues[ i_res ].atoms,
                                                                           cg_residues[ j_res ].atoms,
                                                                           cg_resid_name[i_res],
                                                                           cg_resid_name[j_res],
                                                                           aa_atom_name,
                                                                           aa_coor)

                                # calculate AICG2+ pairwise energy
                                e_local = dot(AICG_PAIRWISE_ENERGY, contact_counts)
                                if e_local > AICG_ENE_UPPER_LIM
                                    e_local = AICG_ENE_UPPER_LIM
                                end
                                if e_local < AICG_ENE_LOWER_LIM
                                    e_local = AICG_ENE_LOWER_LIM
                                end
                            end
                            push!(top_cg_pro_go_contact[i_res], [j_res, native_dist, e_local])
                        end
                    end
                end
            else
                Threads.@threads for i_res in chain.first : chain.last
                    cell_i = cell_index_cg_bead[i_res]
                    coor_cai = cg_bead_coor[:, i_res]
                    neighbor_cell_i = cell_neighbors[cell_i]
                    for j_cell in neighbor_cell_i
                        for j_res in cell_particles[j_cell]
                            if cg_chain_id[j_res] != i_chain
                                continue
                            end
                            if j_res < i_res + 4
                                continue
                            end
                            coor_caj = cg_bead_coor[:, j_res]
                            if is_protein_native_contact(cg_residues[i_res].atoms, cg_residues[j_res].atoms, aa_atom_name, aa_coor)
                                native_dist = compute_distance(coor_cai, coor_caj)
                                num_cg_pro_contact_all += 1
                                num_cg_pro_contact_inter += 1

                                e_local = 0.0
                                if ff_pro == FF_pro_AICG2p
                                    # count AICG2+ atomic contact
                                    contact_counts = count_aicg_atomic_contact(cg_residues[ i_res ].atoms,
                                                                               cg_residues[ j_res ].atoms,
                                                                               cg_resid_name[i_res],
                                                                               cg_resid_name[j_res],
                                                                               aa_atom_name,
                                                                               aa_coor)

                                    # calculate AICG2+ pairwise energy
                                    e_local = dot(AICG_PAIRWISE_ENERGY, contact_counts)
                                    if e_local > AICG_ENE_UPPER_LIM
                                        e_local = AICG_ENE_UPPER_LIM
                                    end
                                    if e_local < AICG_ENE_LOWER_LIM
                                        e_local = AICG_ENE_LOWER_LIM
                                    end
                                end
                                push!(top_cg_pro_go_contact[i_res], [j_res, native_dist, e_local])
                            end
                        end
                    end
                end
            end
        end
        if verbose
            print("\n              ... intra-molecular contacts: DONE! \n")
        end

        # inter-molecular ( protein-protein ) contacts
        if num_chain_pro > 1 && !do_test_local_only
            if verbose
                @printf("%11s Calculating inter-molecular contacts... \n", " ")
                @printf("              ... progress: %32s", " ")
            end
            for i_chain in 1 : aa_num_chain - 1
                chain1 = cg_chains[i_chain]

                # -----------------
                # show progress bar
                # -----------------
                if verbose
                    print("\b"^32)
                    progress_percent = trunc(Int, i_chain / ( aa_num_chain - 1 ) * 20)
                    progress_bar = "|" ^ progress_percent * " " ^ (20 - progress_percent)
                    @printf(" [%20s] %5.1f %% ", progress_bar, i_chain / ( aa_num_chain - 1 ) * 100)
                end
                # ------------------

                if chain1.moltype != MOL_PROTEIN
                    continue
                end

                Threads.@threads for i_res in chain1.first : chain1.last
                    cell_i = cell_index_cg_bead[i_res]
                    coor_cai = cg_bead_coor[:, i_res]
                    neighbor_cell_i = cell_neighbors[cell_i]
                    for j_cell in neighbor_cell_i
                        for j_res in cell_particles[j_cell]
                            if j_res < i_res
                                continue
                            end
                            if cg_chains[cg_chain_id[j_res]].moltype != MOL_PROTEIN
                                continue
                            end
                            if cg_chain_id[j_res] == i_chain
                                continue
                            end
                            coor_caj = cg_bead_coor[:, j_res]
                            if is_protein_native_contact(cg_residues[i_res].atoms, cg_residues[j_res].atoms, aa_atom_name, aa_coor)
                                native_dist = compute_distance(coor_cai, coor_caj)
                                num_cg_pro_contact_all += 1
                                num_cg_pro_contact_inter += 1

                                e_local = 0.0
                                if ff_pro == FF_pro_AICG2p
                                    # count AICG2+ atomic contact
                                    contact_counts = count_aicg_atomic_contact(cg_residues[ i_res ].atoms,
                                                                               cg_residues[ j_res ].atoms,
                                                                               cg_resid_name[i_res],
                                                                               cg_resid_name[j_res],
                                                                               aa_atom_name,
                                                                               aa_coor)

                                    # calculate AICG2+ pairwise energy
                                    e_local = dot(AICG_PAIRWISE_ENERGY, contact_counts)
                                    if e_local > AICG_ENE_UPPER_LIM
                                        e_local = AICG_ENE_UPPER_LIM
                                    end
                                    if e_local < AICG_ENE_LOWER_LIM
                                        e_local = AICG_ENE_LOWER_LIM
                                    end
                                end
                                push!(top_cg_pro_go_contact[i_res], [j_res, native_dist, e_local])
                            end
                        end
                    end
                end
            end
            if verbose
                print("\n              ... inter-molecular contacts: DONE! \n")
            end
        end

        if ff_pro == FF_pro_AICG2p
            e_ground_contact = 0.0
            num_contact = 0
            # count num of contacts, sum up e_ground_contact
            for i_res in 1:cg_num_particles
                for cntct_tmp in top_cg_pro_go_contact[i_res]
                    num_contact += 1
                    e_ground_contact += cntct_tmp[3]
                end
            end
            # normalize
            if num_contact > 0
                e_ground_contact /= num_contact
            else
                e_ground_contact = 0
            end

            if aicg_scale_scheme == 0
                for i in 1:cg_num_particles
                    for cntct_tmp in top_cg_pro_go_contact[i]
                        cntct_tmp[3] *= AICG_CONTACT_AVE / e_ground_contact
                    end
                end
            elseif aicg_scale_scheme == 1
                for i in 1:cg_num_particles
                    for cntct_tmp in top_cg_pro_go_contact[i]
                        cntct_tmp[3] *= -AICG_CONTACT_GEN
                    end
                end
            end
        end

        if verbose
            println("------------------------------------------------------------")
            @printf("          > Total number of protein contacts: %12d  \n",
                    sum( length.( top_cg_pro_go_contact ) ))
        end

    end

    # ===============================
    # Intrinsically disordered region
    # ===============================
    if haskey(args, "modeling-options")
        has_toml_mod    = true
        ff_detail_config = args["modeling-options"]

        if haskey(ff_detail_config, "IDR")
            if haskey(ff_detail_config["IDR"], "AICG2p_IDR_local")
                index_string = ff_detail_config["IDR"]["AICG2p_IDR_local"]
                AICG2p_flexible_local = parse_selection(index_string)
            end
            if haskey(ff_detail_config["IDR"], "AICG2p_IDR_nonlocal")
                index_string = ff_detail_config["IDR"]["AICG2p_IDR_nonlocal"]
                AICG2p_flexible_nonlocal = parse_selection(index_string)
            end
            if haskey(ff_detail_config["IDR"], "HPS_region")
                index_string = ff_detail_config["IDR"]["HPS_region"]
                HPS_IDR_region = parse_selection(index_string)
            end
            if haskey(ff_detail_config["IDR"], "KH_region")
                index_string = ff_detail_config["IDR"]["KH_region"]
                KH_IDR_region = parse_selection(index_string)
            end
        end
    end



    # =============================
    # Step 5: 3SPN.2C model for DNA
    # =============================
    #         _
    #      __| |_ __   __ _
    #     / _` | '_ \ / _` |
    #    | (_| | | | | (_| |
    #     \__,_|_| |_|\__,_|
    #
    # =============================

    if num_chain_DNA > 0
        i_step += 1
        if verbose
            println("============================================================")
            println("> Step $(i_step): processing DNA.")
        end

        # ---------------------------------
        #        Step 5.1: 3SPN.2C topology
        # ---------------------------------
        if verbose
            println("------------------------------------------------------------")
            println(">      $(i_step).1: 3SPN.2C topology.")
            println(" - - - - - - - - - - - - - - - - - - - - - - - -")
            println(">      $(i_step).1.1: 3SPN.2C local interactions.")
        end
        for i_chain in 1:aa_num_chain

            chain = cg_chains[i_chain]

            if chain.moltype != MOL_DNA
                continue
            end

            if verbose
                @printf("%11s Calculating DNA strand %d ... \n", " ", i_chain)
                @printf("              ... progress: %32s", " ")
            end

            if DNA_circular
                DNA_basetype_pre  = cg_resid_name[chain.last][end]
                DNA_basetype_post = cg_resid_name[chain.first][end]
            else
                DNA_basetype_pre = "X"
            end
            if gen_3spn_itp == 1

                for i_res in chain.first : chain.last

                    # -----------------
                    # show progress bar
                    # -----------------
                    if verbose
                        print("\b"^32)
                        progress_percent = trunc(Int, ( i_res - chain.first ) / ( chain.last - chain.first ) * 20)
                        progress_bar = "|" ^ progress_percent * " " ^ (20 - progress_percent)
                        @printf(" [%20s] %5.1f %% ", progress_bar, progress_percent * 5)
                    end
                    # ------------------

                    if cg_bead_name[i_res] == "DS"
                        # bond S--B
                        coor_s = cg_bead_coor[:, i_res]
                        coor_b = cg_bead_coor[:, i_res + 1]
                        r_sb   = compute_distance(coor_s, coor_b)
                        tmp_top_bond = CGTopBond(i_res, i_res + 1, r_sb)
                        push!(top_cg_DNA_bonds, tmp_top_bond)
                        if i_res + 3 < chain.last
                            # bond S--P+1
                            coor_p3 = cg_bead_coor[:, i_res + 2]
                            r_sp3   = compute_distance(coor_s, coor_p3)
                            tmp_top_bond = CGTopBond(i_res, i_res + 2, r_sp3)
                            push!(top_cg_DNA_bonds, tmp_top_bond)
                            # Angle S--P+1--S+1
                            resname5  = cg_resid_name[i_res][end]
                            resname3  = cg_resid_name[i_res + 3][end]
                            coor_s3   = cg_bead_coor[:, i_res + 3]
                            ang_sp3s3 = compute_angle(coor_s, coor_p3, coor_s3)
                            k         = get_DNA3SPN_angle_param("SPS", resname5 * resname3)
                            tmp_top_angl = CGTopAngle(i_res, i_res + 2, i_res + 3, ang_sp3s3)
                            push!(top_cg_DNA_angles, tmp_top_angl)
                            push!(param_cg_DNA_k_angles, k)
                            # Dihedral S--P+1--S+1--B+1
                            coor_b3     = cg_bead_coor[:, i_res + 4]
                            dih_sp3s3b3 = compute_dihedral(coor_s, coor_p3, coor_s3, coor_b3)
                            tmp_top_dih = CGTopDihedral(i_res, i_res + 2, i_res + 3, i_res + 4, dih_sp3s3b3)
                            push!(top_cg_DNA_dih_periodic, tmp_top_dih)
                            # Dihedral S--P+1--S+1--P+2
                            if i_res + 6 < chain.last
                                coor_p33     = cg_bead_coor[:, i_res + 5]
                                dih_sp3s3p33 = compute_dihedral(coor_s, coor_p3, coor_s3, coor_p33)
                                tmp_top_dih = CGTopDihedral(i_res, i_res + 2, i_res + 3, i_res + 5, dih_sp3s3p33)
                                push!(top_cg_DNA_dih_periodic, tmp_top_dih)
                                tmp_top_dih = CGTopDihedral(i_res, i_res + 2, i_res + 3, i_res + 5, dih_sp3s3p33)
                                push!(top_cg_DNA_dih_Gaussian, tmp_top_dih)
                            end
                        end
                    elseif cg_bead_name[i_res] == "DP"
                        # bond P--S
                        coor_p = cg_bead_coor[:, i_res]
                        coor_s = cg_bead_coor[:, i_res + 1]
                        r_ps   = compute_distance(coor_p, coor_s)
                        tmp_top_bond = CGTopBond(i_res, i_res + 1, r_ps)
                        push!(top_cg_DNA_bonds, tmp_top_bond)
                        # angle P--S--B
                        resname5  = i_res > chain.first ? cg_resid_name[i_res - 1][end] : DNA_basetype_pre
                        # resname5 = cg_resid_name[i_res - 1][end]
                        resname3 = cg_resid_name[i_res + 2][end]
                        coor_b   = cg_bead_coor[:, i_res + 2]
                        ang_psb  = compute_angle(coor_p, coor_s, coor_b)
                        k        = get_DNA3SPN_angle_param("PSB", resname5 * resname3)
                        tmp_top_angl = CGTopAngle(i_res, i_res + 1, i_res + 2, ang_psb)
                        push!(top_cg_DNA_angles, tmp_top_angl)
                        push!(param_cg_DNA_k_angles, k)
                        if i_res + 4 < chain.last
                            # angle P--S--P+1
                            coor_p3  = cg_bead_coor[:, i_res + 3]
                            ang_psp3 = compute_angle(coor_p, coor_s, coor_p3)
                            k        = get_DNA3SPN_angle_param("PSP", "all")
                            tmp_top_angl = CGTopAngle(i_res, i_res + 1, i_res + 3, ang_psp3)
                            push!(top_cg_DNA_angles, tmp_top_angl)
                            push!(param_cg_DNA_k_angles, k)
                            # Dihedral P--S--P+1--S+1
                            coor_s3    = cg_bead_coor[:, i_res + 4]
                            dih_psp3s3 = compute_dihedral(coor_p, coor_s, coor_p3, coor_s3)
                            tmp_top_dih = CGTopDihedral(i_res, i_res + 1, i_res + 3, i_res + 4, dih_psp3s3)
                            push!(top_cg_DNA_dih_periodic, tmp_top_dih)
                            tmp_top_dih = CGTopDihedral(i_res, i_res + 1, i_res + 3, i_res + 4, dih_psp3s3)
                            push!(top_cg_DNA_dih_Gaussian, tmp_top_dih)
                        end
                    elseif cg_bead_name[i_res] == "DB"
                        if i_res + 2 < chain.last
                            # angle B--S--P+1
                            resname5 = cg_resid_name[i_res][end]
                            resname3 = cg_resid_name[i_res + 1][end]
                            coor_b   = cg_bead_coor[:, i_res]
                            coor_s   = cg_bead_coor[:, i_res - 1]
                            coor_p3  = cg_bead_coor[:, i_res + 1]
                            ang_bsp3 = compute_angle(coor_b, coor_s, coor_p3)
                            k        = get_DNA3SPN_angle_param("BSP", resname5 * resname3)
                            tmp_top_angl = CGTopAngle(i_res, i_res - 1, i_res + 1, ang_bsp3)
                            push!(top_cg_DNA_angles, tmp_top_angl)
                            push!(param_cg_DNA_k_angles, k)
                            # Dihedral B--S--P+1--S+1
                            coor_s3    = cg_bead_coor[:, i_res + 2]
                            dih_bsp3s3 = compute_dihedral(coor_b, coor_s, coor_p3, coor_s3)
                            tmp_top_dih = CGTopDihedral(i_res, i_res - 1, i_res + 1, i_res + 2, dih_bsp3s3)
                            push!(top_cg_DNA_dih_periodic, tmp_top_dih)
                        end
                    else
                        errmsg = @sprintf("BUG: Wrong DNA particle type in chain %d, residue %d : %s ",
                                          i_chain,
                                          i_res, cg_bead_name[i_res])
                        error(errmsg)
                    end
                end                 # for i_res

            end                 # if gen_3spn_itp == 1

            if gen_3spn_itp == 2

                for i_res in chain.first : chain.last

                    # -----------------
                    # show progress bar
                    # -----------------
                    if verbose
                        print("\b"^32)
                        progress_percent = trunc(Int, ( i_res - chain.first ) / ( chain.last - chain.first ) * 20)
                        progress_bar = "|" ^ progress_percent * " " ^ (20 - progress_percent)
                        @printf(" [%20s] %5.1f %% ", progress_bar, progress_percent * 5)
                    end
                    # ------------------

                    if cg_bead_name[i_res] == "DS"
                        # bond S--B
                        resname5     = cg_resid_name[i_res][end]
                        r_sb         = get_DNA3SPN_bond_length("SB", resname5 * " ")
                        tmp_top_bond = CGTopBond(i_res, i_res + 1, r_sb)
                        push!(top_cg_DNA_bonds, tmp_top_bond)
                        if i_res + 3 < chain.last
                            resname3  = cg_resid_name[i_res + 3][end]
                            base_step = resname5 * resname3
                            # bond S--P+1
                            r_sp3        = get_DNA3SPN_bond_length("SP", base_step)
                            tmp_top_bond = CGTopBond(i_res, i_res + 2, r_sp3)
                            push!(top_cg_DNA_bonds, tmp_top_bond)
                            # Angle S--P+1--S+1
                            ang_sp3s3    = get_DNA3SPN_angle_equilibrium("SPS", base_step)
                            k            = get_DNA3SPN_angle_param("SPS", base_step)
                            tmp_top_angl = CGTopAngle(i_res, i_res + 2, i_res + 3, ang_sp3s3)
                            push!(top_cg_DNA_angles, tmp_top_angl)
                            push!(param_cg_DNA_k_angles, k)
                            # Dihedral S--P+1--S+1--B+1
                            dih_sp3s3b3 = get_DNA3SPN_dihedral_equilibrium("SPSB", base_step)
                            tmp_top_dih = CGTopDihedral(i_res, i_res + 2, i_res + 3, i_res + 4, dih_sp3s3b3)
                            push!(top_cg_DNA_dih_periodic, tmp_top_dih)
                            # Dihedral S--P+1--S+1--P+2
                            if i_res + 6 < chain.last
                                base_two_steps = base_step * cg_resid_name[i_res + 5][end]
                                dih_sp3s3p33   = get_DNA3SPN_dihedral_equilibrium("SPSP", base_two_steps)
                                tmp_top_dih    = CGTopDihedral(i_res, i_res + 2, i_res + 3, i_res + 5, dih_sp3s3p33)
                                push!(top_cg_DNA_dih_periodic, tmp_top_dih)
                                push!(top_cg_DNA_dih_Gaussian, tmp_top_dih)
                            elseif DNA_circular
                                base_two_steps = base_step * DNA_basetype_post
                                dih_sp3s3p33   = get_DNA3SPN_dihedral_equilibrium("SPSP", base_two_steps)
                                tmp_top_dih    = CGTopDihedral(i_res, i_res + 2, i_res + 3, chain.first, dih_sp3s3p33)
                                push!(top_cg_DNA_dih_periodic, tmp_top_dih)
                                push!(top_cg_DNA_dih_Gaussian, tmp_top_dih)
                            end
                        elseif DNA_circular
                            resname3  = DNA_basetype_post
                            base_step = resname5 * resname3
                            # bond S--P+1
                            r_sp3        = get_DNA3SPN_bond_length("SP", base_step)
                            tmp_top_bond = CGTopBond(i_res, chain.first, r_sp3)
                            push!(top_cg_DNA_bonds, tmp_top_bond)
                            # Angle S--P+1--S+1
                            ang_sp3s3    = get_DNA3SPN_angle_equilibrium("SPS", base_step)
                            k            = get_DNA3SPN_angle_param("SPS", base_step)
                            tmp_top_angl = CGTopAngle(i_res, chain.first, chain.first + 1, ang_sp3s3)
                            push!(top_cg_DNA_angles, tmp_top_angl)
                            push!(param_cg_DNA_k_angles, k)
                            # Dihedral S--P+1--S+1--B+1
                            dih_sp3s3b3 = get_DNA3SPN_dihedral_equilibrium("SPSB", base_step)
                            tmp_top_dih = CGTopDihedral(i_res, chain.first, chain.first + 1, chain.first + 2, dih_sp3s3b3)
                            push!(top_cg_DNA_dih_periodic, tmp_top_dih)
                            # Dihedral S--P+1--S+1--P+2
                            base_two_steps = base_step * cg_resid_name[chain.first + 3][end]
                            dih_sp3s3p33   = get_DNA3SPN_dihedral_equilibrium("SPSP", base_two_steps)
                            tmp_top_dih    = CGTopDihedral(i_res, chain.first, chain.first + 1, chain.first + 3, dih_sp3s3p33)
                            push!(top_cg_DNA_dih_periodic, tmp_top_dih)
                            push!(top_cg_DNA_dih_Gaussian, tmp_top_dih)
                        end
                    elseif cg_bead_name[i_res] == "DP"
                        resname5  = i_res > chain.first ? cg_resid_name[i_res - 1][end] : DNA_basetype_pre
                        resname3  = cg_resid_name[i_res + 2][end]
                        base_step = resname5 * resname3
                        # bond P--S
                        r_ps         = get_DNA3SPN_bond_length("PS", base_step)
                        tmp_top_bond = CGTopBond(i_res, i_res + 1, r_ps)
                        push!(top_cg_DNA_bonds, tmp_top_bond)
                        # angle P--S--B
                        ang_psb      = get_DNA3SPN_angle_equilibrium("PSB", base_step)
                        k            = get_DNA3SPN_angle_param("PSB", base_step)
                        tmp_top_angl = CGTopAngle(i_res, i_res + 1, i_res + 2, ang_psb)
                        push!(top_cg_DNA_angles, tmp_top_angl)
                        push!(param_cg_DNA_k_angles, k)
                        if i_res + 4 < chain.last
                            base_two_steps = base_step * cg_resid_name[i_res + 3][end]
                            # angle P--S--P+1
                            ang_psp3 = get_DNA3SPN_angle_equilibrium("PSP", base_two_steps)
                            k        = get_DNA3SPN_angle_param("PSP", "all")
                            tmp_top_angl = CGTopAngle(i_res, i_res + 1, i_res + 3, ang_psp3)
                            push!(top_cg_DNA_angles, tmp_top_angl)
                            push!(param_cg_DNA_k_angles, k)
                            # Dihedral P--S--P+1--S+1
                            dih_psp3s3 = get_DNA3SPN_dihedral_equilibrium("PSPS", base_two_steps)
                            tmp_top_dih = CGTopDihedral(i_res, i_res + 1, i_res + 3, i_res + 4, dih_psp3s3)
                            push!(top_cg_DNA_dih_periodic, tmp_top_dih)
                            push!(top_cg_DNA_dih_Gaussian, tmp_top_dih)
                        elseif DNA_circular
                            base_two_steps = base_step * DNA_basetype_post
                            # angle P--S--P+1
                            ang_psp3 = get_DNA3SPN_angle_equilibrium("PSP", base_two_steps)
                            k        = get_DNA3SPN_angle_param("PSP", "all")
                            tmp_top_angl = CGTopAngle(i_res, i_res + 1, chain.first, ang_psp3)
                            push!(top_cg_DNA_angles, tmp_top_angl)
                            push!(param_cg_DNA_k_angles, k)
                            # Dihedral P--S--P+1--S+1
                            dih_psp3s3 = get_DNA3SPN_dihedral_equilibrium("PSPS", base_two_steps)
                            tmp_top_dih = CGTopDihedral(i_res, i_res + 1, chain.first, chain.first + 1, dih_psp3s3)
                            push!(top_cg_DNA_dih_periodic, tmp_top_dih)
                            push!(top_cg_DNA_dih_Gaussian, tmp_top_dih)
                        end
                    elseif cg_bead_name[i_res] == "DB"
                        resname5  = cg_resid_name[i_res][end]
                        if i_res + 2 < chain.last
                            resname3  = cg_resid_name[i_res + 1][end]
                            base_step = resname5 * resname3
                            # angle B--S--P+1
                            ang_bsp3     = get_DNA3SPN_angle_equilibrium("BSP", base_step)
                            k            = get_DNA3SPN_angle_param("BSP", base_step)
                            tmp_top_angl = CGTopAngle(i_res, i_res - 1, i_res + 1, ang_bsp3)
                            push!(top_cg_DNA_angles, tmp_top_angl)
                            push!(param_cg_DNA_k_angles, k)
                            # Dihedral B--S--P+1--S+1
                            dih_bsp3s3 = get_DNA3SPN_dihedral_equilibrium("BSPS", base_step)
                            tmp_top_dih = CGTopDihedral(i_res, i_res - 1, i_res + 1, i_res + 2, dih_bsp3s3)
                            push!(top_cg_DNA_dih_periodic, tmp_top_dih)
                        elseif DNA_circular
                            resname3  = DNA_basetype_post
                            base_step = resname5 * resname3
                            # angle B--S--P+1
                            ang_bsp3     = get_DNA3SPN_angle_equilibrium("BSP", base_step)
                            k            = get_DNA3SPN_angle_param("BSP", base_step)
                            tmp_top_angl = CGTopAngle(i_res, i_res - 1, chain.first, ang_bsp3)
                            push!(top_cg_DNA_angles, tmp_top_angl)
                            push!(param_cg_DNA_k_angles, k)
                            # Dihedral B--S--P+1--S+1
                            dih_bsp3s3 = get_DNA3SPN_dihedral_equilibrium("BSPS", base_step)
                            tmp_top_dih = CGTopDihedral(i_res, i_res - 1, chain.first, chain.first + 1, dih_bsp3s3)
                            push!(top_cg_DNA_dih_periodic, tmp_top_dih)
                        end
                    else
                        errmsg = @sprintf("BUG: Wrong DNA particle type in chain %d, residue %d : %s ",
                                          i_chain,
                                          i_res, cg_bead_name[i_res])
                        error(errmsg)
                    end
                end                 # for i_res

            end                 # if gen_3spn_itp == 2

            if verbose
                print(" \n")
            end

        end                     # for i_chain

        if verbose
            println(">           ... Bond, Angle, Dihedral: DONE!")
        end
    end

    # =========================
    # RNA structure based model
    # =========================
    #     ____  _   _    _
    #    |  _ \| \ | |  / \
    #    | |_) |  \| | / _ \
    #    |  _ <| |\  |/ ___ \
    #    |_| \_\_| \_/_/   \_\
    #
    # =========================

    if num_chain_RNA > 0
        i_step += 1
        if verbose
            println("============================================================")
            println("> Step $(i_step): processing RNA.")
        end

        # -------------------------
        # Step 6.1: RNA topology
        # -------------------------
        if verbose
            println("------------------------------------------------------------")
            println(">      $(i_step).1: RNA topology.")
            println(" - - - - - - - - - - - - - - - - - - - - - - - -")
            println(">      $(i_step).1.1: RNA local interactions.")

            @printf("%11s Calculating bonded terms... \n", " ")
        end
        for i_chain in 1:aa_num_chain
            chain = cg_chains[i_chain]

            if chain.moltype != MOL_RNA
                continue
            end

            for i_res in chain.first : chain.last
                if cg_bead_name[i_res] == "RS"
                    # bond S--B
                    coor_s    = cg_bead_coor[:, i_res]
                    coor_b    = cg_bead_coor[:, i_res + 1]
                    r_sb      = compute_distance(coor_s, coor_b)
                    base_type = cg_resid_name[i_res] in ["RA", "RG"] ? "R" : "Y"
                    bond_type = "S" * base_type
                    k         = RNA_BOND_K_LIST[bond_type]
                    tmp_top_bond = CGTopBond(i_res, i_res + 1, r_sb)
                    push!(top_cg_RNA_bonds, tmp_top_bond)
                    push!(param_cg_RNA_k_bonds, k)
                    # bond S--P+1
                    if i_res + 2 < chain.last
                        coor_p3 = cg_bead_coor[:, i_res + 2]
                        r_sp3   = compute_distance(coor_s, coor_p3)
                        k       = RNA_BOND_K_LIST["SP"]
                        tmp_top_bond = CGTopBond(i_res, i_res + 2, r_sp3)
                        push!(top_cg_RNA_bonds, tmp_top_bond)
                        push!(param_cg_RNA_k_bonds, k)
                    end
                    if i_res + 4 <= chain.last
                        # Angle S--P+1--S+1
                        coor_s3   = cg_bead_coor[:, i_res + 3]
                        ang_sp3s3 = compute_angle(coor_s, coor_p3, coor_s3)
                        k         = RNA_ANGLE_K_LIST["SPS"]
                        tmp_top_angl = CGTopAngle(i_res, i_res + 2, i_res + 3, ang_sp3s3)
                        push!(top_cg_RNA_angles, tmp_top_angl)
                        push!(param_cg_RNA_k_angles, k)
                        # Dihedral S--P+1--S+1--B+1
                        coor_b3     = cg_bead_coor[:, i_res + 4]
                        dih_sp3s3b3 = compute_dihedral(coor_s, coor_p3, coor_s3, coor_b3)
                        base_type   = cg_resid_name[i_res + 4] in ["RA", "RG"] ? "R" : "Y"
                        dihe_type   = "SPS" * base_type
                        k           = RNA_DIHEDRAL_K_LIST[dihe_type]
                        tmp_top_dih = CGTopDihedral(i_res, i_res + 2, i_res + 3, i_res + 4, dih_sp3s3b3)
                        push!(top_cg_RNA_dihedrals, tmp_top_dih)
                        push!(param_cg_RNA_k_dihedrals, k)
                    end
                    # Dihedral S--P+1--S+1--P+2
                    if i_res + 5 < chain.last
                        coor_p33     = cg_bead_coor[:, i_res + 5]
                        dih_sp3s3p33 = compute_dihedral(coor_s, coor_p3, coor_s3, coor_p33)
                        k            = RNA_DIHEDRAL_K_LIST["SPSP"]
                        tmp_top_dih = CGTopDihedral(i_res, i_res + 2, i_res + 3, i_res + 5, dih_sp3s3p33)
                        push!(top_cg_RNA_dihedrals, tmp_top_dih)
                        push!(param_cg_RNA_k_dihedrals, k)
                    end
                elseif cg_bead_name[i_res] == "RP"
                    # bond P--S
                    coor_p = cg_bead_coor[:, i_res]
                    coor_s = cg_bead_coor[:, i_res + 1]
                    r_ps   = compute_distance(coor_p, coor_s)
                    k      = RNA_BOND_K_LIST["PS"]
                    tmp_top_bond = CGTopBond(i_res, i_res + 1, r_ps)
                    push!(top_cg_RNA_bonds, tmp_top_bond)
                    push!(param_cg_RNA_k_bonds, k)
                    # angle P--S--B
                    coor_b    = cg_bead_coor[:, i_res + 2]
                    ang_psb   = compute_angle(coor_p, coor_s, coor_b)
                    base_type = cg_resid_name[i_res + 2] in ["RA", "RG"] ? "R" : "Y"
                    angl_type = "PS" * base_type
                    k         = RNA_ANGLE_K_LIST[angl_type]
                    tmp_top_angl = CGTopAngle(i_res, i_res + 1, i_res + 2, ang_psb)
                    push!(top_cg_RNA_angles, tmp_top_angl)
                    push!(param_cg_RNA_k_angles, k)
                    if i_res + 4 < chain.last
                        # angle P--S--P+1
                        coor_p3  = cg_bead_coor[:, i_res + 3]
                        ang_psp3 = compute_angle(coor_p, coor_s, coor_p3)
                        k        = RNA_ANGLE_K_LIST["PSP"]
                        tmp_top_angl = CGTopAngle(i_res, i_res + 1, i_res + 3, ang_psp3)
                        push!(top_cg_RNA_angles, tmp_top_angl)
                        push!(param_cg_RNA_k_angles, k)
                        # Dihedral P--S--P+1--S+1
                        coor_s3    = cg_bead_coor[:, i_res + 4]
                        dih_psp3s3 = compute_dihedral(coor_p, coor_s, coor_p3, coor_s3)
                        k          = RNA_DIHEDRAL_K_LIST["PSPS"]
                        tmp_top_dih = CGTopDihedral(i_res, i_res + 1, i_res + 3, i_res + 4, dih_psp3s3)
                        push!(top_cg_RNA_dihedrals, tmp_top_dih)
                        push!(param_cg_RNA_k_dihedrals, k)
                    end
                elseif cg_bead_name[i_res] == "RB"
                    # add fake angles and dihedrals...
                    coor_b = cg_bead_coor[:, i_res]
                    coor_s = cg_bead_coor[:, i_res - 1]
                    if i_res + 1 < chain.last
                        # angle B--S--P+1
                        coor_p3  = cg_bead_coor[:, i_res + 1]
                        ang_bsp3 = compute_angle(coor_b, coor_s, coor_p3)
                        k        = 0.0
                        tmp_top_angl = CGTopAngle(i_res, i_res - 1, i_res + 1, ang_bsp3)
                        push!(top_cg_RNA_angles, tmp_top_angl)
                        push!(param_cg_RNA_k_angles, k)
                    end
                    if i_res + 2 < chain.last
                        # Dihedral B--S--P+1--S+1
                        coor_p3    = cg_bead_coor[:, i_res + 1]
                        coor_s3    = cg_bead_coor[:, i_res + 2]
                        dih_bsp3s3 = compute_dihedral(coor_b, coor_s, coor_p3, coor_s3)
                        k          = 0.0
                        tmp_top_dih = CGTopDihedral(i_res, i_res - 1, i_res + 1, i_res + 2, dih_bsp3s3)
                        push!(top_cg_RNA_dihedrals, tmp_top_dih)
                        push!(param_cg_RNA_k_dihedrals, k)
                    end
                end
            end
        end

        # -----------------------
        # Go type native contacts
        # -----------------------
        if verbose
            println(" - - - - - - - - - - - - - - - - - - - - - - - -")
            println(">      $(i_step).1.2: RNA HT-type native contacts.")
            @printf("%11s Calculating intra-molecular contacts... \n", " ")
            @printf("              ... progress: %32s", " ")
        end
        for i_chain in 1:aa_num_chain

            if do_test_local_only
                continue
            end

            chain = cg_chains[i_chain]

            # -----------------
            # show progress bar
            # -----------------
            if verbose
                print("\b"^32)
                progress_percent = trunc(Int, i_chain / aa_num_chain * 20)
                progress_bar = "|" ^ progress_percent * " " ^ (20 - progress_percent)
                @printf(" [%20s] %5.1f %% ", progress_bar, i_chain / aa_num_chain * 100)
            end
            # ------------------

            if chain.moltype != MOL_RNA
                continue
            end

            Threads.@threads for i_res in chain.first : chain.last - 3

                if cg_bead_name[i_res] == "RP" && ! cgRNA_use_phosphate_go
                    continue
                end

                coor_i = cg_bead_coor[:, i_res]
                cell_i = cell_index_cg_bead[i_res]
                neighbor_cell_i = cell_neighbors[cell_i]

                for j_cell in neighbor_cell_i
                    for j_res in cell_particles[j_cell]
                        if cg_chain_id[j_res] != i_chain
                            continue
                        end
                        if j_res < i_res + 3
                            continue
                        end
                        if cgRNA_use_phosphate_go
                            if cg_bead_name[i_res] == "RP" || cg_bead_name[j_res] == "RP"
                                if j_res < i_res + 4
                                    continue
                                end
                            end
                        elseif cg_bead_name[j_res] == "RP"
                            continue
                        end

                        if cg_bead_name[i_res] == "RS" || cg_bead_name[j_res] == "RS"
                            if j_res < i_res + 6
                                continue
                            end
                        end

                        coor_j = cg_bead_coor[:, j_res]

                        adist, nhb  = compute_RNA_native_contact(cg_residues[i_res].atoms,
                                                                 cg_residues[j_res].atoms,
                                                                 aa_atom_name,
                                                                 aa_coor)
                        if adist > RNA_GO_ATOMIC_CUTOFF
                            continue
                        end

                        native_dist = compute_distance(coor_i, coor_j)

                        if j_res == i_res + 3 && cg_bead_name[i_res] == "RB"
                            coor_i_sug = cg_bead_coor[:, i_res - 1]
                            coor_j_sug = cg_bead_coor[:, j_res - 1]
                            st_dih = compute_dihedral(coor_i, coor_i_sug, coor_j_sug, coor_j)
                            if abs( st_dih ) < RNA_STACK_DIH_CUTOFF && adist < RNA_STACK_DIST_CUTOFF
                                # tmp_top_cnt = CGTopContact(i_res, j_res, native_dist)
                                # push!(top_cg_RNA_base_stack, tmp_top_cnt)
                                # push!(param_cg_RNA_e_base_stack, RNA_STACK_EPSILON)
                                push!(top_cg_RNA_base_stack[i_res], [j_res, native_dist, RNA_STACK_EPSILON])
                            else
                                # tmp_top_cnt = CGTopContact(i_res, j_res, native_dist)
                                # push!(top_cg_RNA_other_contact, tmp_top_cnt)
                                # push!(param_cg_RNA_e_other_contact, RNA_PAIR_EPSILON_OTHER["BB"])
                                push!(top_cg_RNA_other_contact[i_res], [j_res, native_dist, RNA_PAIR_EPSILON_OTHER["BB"]])
                            end
                        elseif cg_bead_name[i_res] == "RB" && cg_bead_name[j_res] == "RB"
                            if nhb == 2
                                # tmp_top_cnt = CGTopContact(i_res, j_res, native_dist)
                                # push!(top_cg_RNA_base_pair, tmp_top_cnt)
                                # push!(param_cg_RNA_e_base_pair, RNA_BPAIR_EPSILON_2HB)
                                push!(top_cg_RNA_base_pair[i_res], [j_res, native_dist, RNA_BPAIR_EPSILON_2HB])
                            elseif nhb >= 3
                                # tmp_top_cnt = CGTopContact(i_res, j_res, native_dist)
                                # push!(top_cg_RNA_base_pair, tmp_top_cnt)
                                # push!(param_cg_RNA_e_base_pair, RNA_BPAIR_EPSILON_3HB)
                                push!(top_cg_RNA_base_pair[i_res], [j_res, native_dist, RNA_BPAIR_EPSILON_3HB])
                            else
                                # tmp_top_cnt = CGTopContact(i_res, j_res, native_dist)
                                # push!(top_cg_RNA_other_contact, tmp_top_cnt)
                                # push!(param_cg_RNA_e_other_contact, RNA_PAIR_EPSILON_OTHER["BB"])
                                push!(top_cg_RNA_other_contact[i_res], [j_res, native_dist, RNA_PAIR_EPSILON_OTHER["BB"]])
                            end
                        else
                            contact_type = cg_bead_name[i_res][end] * cg_bead_name[j_res][end]
                            # tmp_top_cnt = CGTopContact(i_res, j_res, native_dist)
                            # push!(top_cg_RNA_other_contact, tmp_top_cnt)
                            # push!(param_cg_RNA_e_other_contact, RNA_PAIR_EPSILON_OTHER[contact_type])
                            push!(top_cg_RNA_other_contact[i_res], [j_res, native_dist, RNA_PAIR_EPSILON_OTHER[contact_type]])
                        end
                    end
                end
            end
        end
        if verbose
            print("\n              ... intra-molecular contacts: DONE! \n")
        end

        if num_chain_RNA > 1 && !do_test_local_only
            if verbose
                @printf("%11s Calculating inter-molecular contacts... \n", " ")
                @printf("              ... progress: %32s", " ")
            end
            for i_chain in 1:aa_num_chain - 1

                chain_1 = cg_chains[i_chain]

                # -----------------
                # show progress bar
                # -----------------
                if verbose
                    print("\b"^32)
                    progress_percent = trunc(Int, i_chain / ( aa_num_chain - 1 ) * 20)
                    progress_bar = "|" ^ progress_percent * " " ^ (20 - progress_percent)
                    @printf(" [%20s] %5.1f %% ", progress_bar, i_chain / ( aa_num_chain - 1 ) * 100)
                end
                # ------------------

                if chain_1.moltype != MOL_RNA
                    continue
                end

                Threads.@threads for i_res in chain_1.first : chain_1.last
                    if cg_bead_name[i_res] == "RP" && ! cgRNA_use_phosphate_go
                        continue
                    end
                    coor_i = cg_bead_coor[:, i_res]
                    cell_i = cell_index_cg_bead[i_res]
                    neighbor_cell_i = cell_neighbors[cell_i]

                    for j_cell in neighbor_cell_i
                        for j_res in cell_particles[j_cell]
                            if j_res < i_res
                                continue
                            end
                            if cg_chains[cg_chain_id[j_res]].moltype != MOL_RNA
                                continue
                            end
                            if cg_chain_id[j_res] == i_chain
                                continue
                            end
                            if cg_bead_name[j_res] == "RP" && ! cgRNA_use_phosphate_go
                                continue
                            end
                            coor_j = cg_bead_coor[:, j_res]
                            adist, nhb  = compute_RNA_native_contact(cg_residues[i_res].atoms,
                                                                     cg_residues[j_res].atoms,
                                                                     aa_atom_name,
                                                                     aa_coor)
                            if adist > RNA_GO_ATOMIC_CUTOFF
                                continue
                            end
                            native_dist = compute_distance(coor_i, coor_j)
                            if cg_bead_name[i_res] == "RB" && cg_bead_name[j_res] == "RB"
                                if nhb == 2
                                    # tmp_top_cnt = CGTopContact(i_res, j_res, native_dist)
                                    # push!(top_cg_RNA_base_pair, tmp_top_cnt)
                                    # push!(param_cg_RNA_e_base_pair, RNA_BPAIR_EPSILON_2HB)
                                    push!(top_cg_RNA_base_pair[i_res], [j_res, native_dist, RNA_BPAIR_EPSILON_2HB])
                                elseif nhb >= 3
                                    # tmp_top_cnt = CGTopContact(i_res, j_res, native_dist)
                                    # push!(top_cg_RNA_base_pair, tmp_top_cnt)
                                    # push!(param_cg_RNA_e_base_pair, RNA_BPAIR_EPSILON_3HB)
                                    push!(top_cg_RNA_base_pair[i_res], [j_res, native_dist, RNA_BPAIR_EPSILON_3HB])
                                else
                                    # tmp_top_cnt = CGTopContact(i_res, j_res, native_dist)
                                    # push!(top_cg_RNA_other_contact, tmp_top_cnt)
                                    # push!(param_cg_RNA_e_other_contact, RNA_PAIR_EPSILON_OTHER["BB"])
                                    push!(top_cg_RNA_other_contact[i_res], [j_res, native_dist, RNA_PAIR_EPSILON_OTHER["BB"]])
                                end
                            else
                                contact_type = cg_bead_name[i_res][end] * cg_bead_name[j_res][end]
                                # tmp_top_cnt = CGTopContact(i_res, j_res, native_dist)
                                # push!(top_cg_RNA_other_contact, tmp_top_cnt)
                                # push!(param_cg_RNA_e_other_contact, RNA_PAIR_EPSILON_OTHER[contact_type])
                                push!(top_cg_RNA_other_contact[i_res], [j_res, native_dist, RNA_PAIR_EPSILON_OTHER[contact_type]])
                            end
                        end
                    end
                end
            end
            if verbose
                print("\n              ... inter-molecular contacts: DONE! \n")
            end
        end

        if verbose
            println("------------------------------------------------------------")
            @printf("          > Total number of RNA contacts:     %12d  \n",
                    sum(length.(top_cg_RNA_base_stack)) +
                    sum(length.(top_cg_RNA_base_pair)) +
                    sum(length.(top_cg_RNA_other_contact)) )
        end

    end

    # ===========================================================
    # Protein-RNA structure-based interactions: Go-like potential
    # ===========================================================
    #                  _       _             ____  _   _    _
    #  _ __  _ __ ___ | |_ ___(_)_ __       |  _ \| \ | |  / \
    # | '_ \| '__/ _ \| __/ _ \ | '_ \ _____| |_) |  \| | / _ \
    # | |_) | | | (_) | ||  __/ | | | |_____|  _ <| |\  |/ ___ \
    # | .__/|_|  \___/ \__\___|_|_| |_|     |_| \_\_| \_/_/   \_\
    # |_|
    #
    # ============================================================

    if ff_pro_rna == FF_pro_RNA_Go && num_chain_RNA > 0 && num_chain_pro > 0 && !do_test_local_only
        i_step += 1
        if verbose
            println("============================================================")
            println("> Step $(i_step): Generating protein-RNA native contacts.")

            @printf("%11s Calculating protein-RNA contacts... \n", " ")
            @printf("              ... progress: %32s", " ")
        end
        for i_chain in 1:aa_num_chain
            # -----------------
            # show progress bar
            # -----------------
            if verbose
                print("\b"^32)
                progress_percent = trunc(Int, i_chain / aa_num_chain * 20)
                progress_bar = "|" ^ progress_percent * " " ^ (20 - progress_percent)
                @printf(" [%20s] %5.1f %% ", progress_bar, i_chain / aa_num_chain * 100)
            end
            # ------------------

            chain_pro = cg_chains[i_chain]

            if chain_pro.moltype != MOL_PROTEIN
                continue
            end


            Threads.@threads for i_res in chain_pro.first : chain_pro.last
                cell_i = cell_index_cg_bead[i_res]
                neighbor_cell_i = cell_neighbors[cell_i]
                coor_i = cg_bead_coor[:, i_res]

                for j_cell in neighbor_cell_i
                    for j_res in cell_particles[j_cell]
                        if cg_chains[cg_chain_id[j_res]].moltype != MOL_RNA
                            continue
                        end
                        if cg_bead_name[j_res] == "RP" && ! cgRNA_use_phosphate_go
                            continue
                        end
                        if !is_protein_RNA_native_contact(cg_residues[i_res].atoms, cg_residues[j_res].atoms, aa_atom_name, aa_coor)
                            continue
                        end
                        coor_j = cg_bead_coor[:, j_res]
                        native_dist = compute_distance(coor_i, coor_j)
                        if cg_bead_name[j_res] == "RS"
                            # tmp_top_cnt = CGTopContact(i_res, j_res, native_dist)
                            # push!(top_cg_pro_RNA_contact, tmp_top_cnt)
                            # push!(param_cg_pro_RNA_e_contact, PRO_RNA_GO_EPSILON_S)
                            push!(top_cg_pro_RNA_contact[i_res], [j_res, native_dist, PRO_RNA_GO_EPSILON_S])
                        elseif cg_bead_name[j_res] == "RB"
                            # tmp_top_cnt = CGTopContact(i_res, j_res, native_dist)
                            # push!(top_cg_pro_RNA_contact, tmp_top_cnt)
                            # push!(param_cg_pro_RNA_e_contact, PRO_RNA_GO_EPSILON_B)
                            push!(top_cg_pro_RNA_contact[i_res], [j_res, native_dist, PRO_RNA_GO_EPSILON_B])
                        elseif cg_bead_name[j_res] == "RP" && ! cgRNA_use_phosphate_go
                            # tmp_top_cnt = CGTopContact(i_res, j_res, native_dist)
                            # push!(top_cg_pro_RNA_contact, tmp_top_cnt)
                            # push!(param_cg_pro_RNA_e_contact, PRO_RNA_GO_EPSILON_P)
                            push!(top_cg_pro_RNA_contact[i_res], [j_res, native_dist, PRO_RNA_GO_EPSILON_P])
                        end
                    end
                end
            end
        end

        if verbose
            println("\n------------------------------------------------------------")
            @printf("          > Total number of protein-RNA contacts: %8d  \n",
                    sum( length.(top_cg_pro_RNA_contact) ) )
        end
    end


    # ============================================================
    # PWMcos parameters: protein-DNA sequence-specific interaction
    # ============================================================
    #        ______        ____  __
    #       |  _ \ \      / /  \/  | ___ ___  ___
    #       | |_) \ \ /\ / /| |\/| |/ __/ _ \/ __|
    #       |  __/ \ V  V / | |  | | (_| (_) \__ \
    #       |_|     \_/\_/  |_|  |_|\___\___/|___/
    #
    # ============================================================
    if ff_pro_dna == FF_PWMcos
        pwmcos_native_contacts = []

        if num_chain_pro == 0
            error("Cannot generate PWMcos parameters without protein...")
        end
        if num_chain_DNA != 2
            error("Cannot generate PWMcos parameters from more or less than two DNA chains...")
        end

        i_step += 1
        if verbose
            println("============================================================")
            println("> Step $(i_step): Generating PWMcos parameters.")
        end

        # ------------------------------------------------
        #        Step 7.1: determine protein-DNA contacts
        # ------------------------------------------------
        if verbose
            println("------------------------------------------------------------")
            println(">      $(i_step).1: determine contacts between protein and DNA.")
        end

        for i_chain in 1:aa_num_chain
            chain_pro = cg_chains[i_chain]

            if chain_pro.moltype != MOL_PROTEIN
                continue
            end

            for i_res in chain_pro.first : chain_pro.last
                i_res_N = i_res == chain_pro.first ? i_res : i_res - 1
                i_res_C = i_res == chain_pro.last  ? i_res : i_res + 1

                coor_pro_i = cg_bead_coor[:, i_res]
                coor_pro_N = cg_bead_coor[:, i_res_N]
                coor_pro_C = cg_bead_coor[:, i_res_C]

                for j_chain in 1:aa_num_chain
                    chain_DNA = cg_chains[j_chain]

                    if chain_DNA.moltype != MOL_DNA
                        continue
                    end

                    for j_res in chain_DNA.first + 3 : chain_DNA.last - 3
                        if cg_bead_name[j_res] != "DB"
                            continue
                        end
                        if !is_PWMcos_contact(cg_residues[i_res].atoms, cg_residues[j_res].atoms, aa_atom_name, aa_coor)
                            continue
                        end

                        j_res_5, j_res_3 = j_res - 3, j_res + 3
                        coor_dna_j       = cg_bead_coor[:, j_res]
                        coor_dna_5       = cg_bead_coor[:, j_res_5]
                        coor_dna_3       = cg_bead_coor[:, j_res_3]
                        coor_dna_S       = cg_bead_coor[:, j_res - 1]

                        vec0   = coor_pro_i - coor_dna_j
                        vec1   = coor_dna_S - coor_dna_j
                        vec2   = coor_dna_3 - coor_dna_5
                        vec3   = coor_pro_N - coor_pro_C
                        r0     = norm(vec0)
                        theta1 = compute_vec_angle(vec0, vec1)
                        theta2 = compute_vec_angle(vec0, vec2)
                        theta3 = compute_vec_angle(vec0, vec3)

                        push!(pwmcos_native_contacts, (i_res - chain_pro.first + 1,
                                                       cg_resid_index[j_res],
                                                       r0,
                                                       theta1,
                                                       theta2,
                                                       theta3))

                        if do_debug
                            println("PWMcos | pro ===> ", i_res - chain_pro.first + 1,
                                    " DNA ===> ", j_res, " : ", cg_resid_index[j_res],
                                    " r0 = ", r0,
                                    " theta1 = ", theta1,
                                    " theta2 = ", theta2,
                                    " theta3 = ", theta3)
                        end
                    end
                end
            end
        end

        # ------------------------------------------------
        #        Step 7.2: Read in PFM and convert to PWM
        # ------------------------------------------------
        if verbose
            println("------------------------------------------------------------")
            println(">      $(i_step).2: read in position frequency matrix (PFM).")
        end

        pwmcos_pwm, pwmcos_chain_a, pwmcos_chain_b = read_modified_pfm(pfm_filename)
        num_pwmcos_terms = length(pwmcos_chain_a)


        # ------------------------------------------------
        #        Step 7.2: Read in PFM and convert to PWM
        # ------------------------------------------------
        if verbose
            println("------------------------------------------------------------")
            println(">      $(i_step).3: decomposing PWM.")
        end

        ip_count = zeros(Float64, num_pwmcos_terms)

        contact_to_pwm = []
        for nat_contact in pwmcos_native_contacts
            i_dna = nat_contact[2] # cg_resid_index[dna]
            cnt_pwm_idx_a = indexin(i_dna, pwmcos_chain_a)[1]
            cnt_pwm_idx_b = indexin(i_dna, pwmcos_chain_b)[1]
            if cnt_pwm_idx_a isa Int
                push!( contact_to_pwm, (cnt_pwm_idx_a, 1) )
                ip_count[cnt_pwm_idx_a] += 1
            elseif cnt_pwm_idx_b isa Int
                push!( contact_to_pwm, (cnt_pwm_idx_b, -1) )
                ip_count[cnt_pwm_idx_b] += 1
            else
                error("Index error in CHAIN_A or CHAIN_B!")
            end
        end
        pwm_decomposed = pwmcos_pwm ./ ip_count

        for (i_cnt, nat_cnt) in enumerate(pwmcos_native_contacts)
            pwm_i, pwm_order = contact_to_pwm[i_cnt][1], contact_to_pwm[i_cnt][2]
            if pwm_order == 1
                eA, eC, eG, eT = pwm_decomposed[pwm_i, 1:4]
            elseif pwm_order == -1
                eA, eC, eG, eT = pwm_decomposed[pwm_i, 4:-1:1]
            end
            tmp_top_pwmcos = CGTopPWMcos(nat_cnt[1],
                                         nat_cnt[3],
                                         nat_cnt[4],
                                         nat_cnt[5],
                                         nat_cnt[6],
                                         eA, eC, eG, eT)
            push!(top_cg_pro_DNA_pwmcos, tmp_top_pwmcos)
        end

        if do_debug
            println(size( contact_to_pwm ))
            println(pwm_decomposed)
        end

        if verbose
            println(">           ... DONE!")
        end
    end


    # ===================================================================
    # PWMcos-ns parameters: protein-DNA sequence-non-specific interaction
    # ===================================================================
    #    ______        ____  __
    #   |  _ \ \      / /  \/  | ___ ___  ___       _ __  ___
    #   | |_) \ \ /\ / /| |\/| |/ __/ _ \/ __|_____| '_ \/ __|
    #   |  __/ \ V  V / | |  | | (_| (_) \__ \_____| | | \__ \
    #   |_|     \_/\_/  |_|  |_|\___\___/|___/     |_| |_|___/
    # 
    # ============================================================
    if ff_pro_dna == FF_PWMcos_ns

        # pwmcos_ns_native_contacts = []

        if num_chain_pro == 0
            error("Cannot generate PWMcos parameters without protein...")
        end

        i_step += 1
        if verbose
            println("============================================================")
            println("> Step $(i_step): Generating PWMcos-ns parameters.")
        end

        # ------------------------------------------------
        #        Step 7.1: determine protein-DNA contacts
        # ------------------------------------------------
        if verbose
            println("------------------------------------------------------------")
            println(">      $(i_step).1: determine contacts between CA and DP.")
        end

        for i_chain in 1:aa_num_chain
            chain_pro = cg_chains[i_chain]

            if chain_pro.moltype != MOL_PROTEIN
                continue
            end

            for i_res in chain_pro.first : chain_pro.last
                i_res_N = i_res == chain_pro.first ? i_res : i_res - 1
                i_res_C = i_res == chain_pro.last  ? i_res : i_res + 1

                coor_pro_i = cg_bead_coor[:, i_res]
                coor_pro_N = cg_bead_coor[:, i_res_N]
                coor_pro_C = cg_bead_coor[:, i_res_C]

                for j_chain in 1:aa_num_chain
                    chain_DNA = cg_chains[j_chain]

                    if chain_DNA.moltype != MOL_DNA
                        continue
                    end

                    for j_res in chain_DNA.first + 2 : chain_DNA.last - 2
                        if cg_bead_name[j_res] != "DP"
                            continue
                        end
                        if !is_PWMcos_contact(cg_residues[i_res].atoms, cg_residues[j_res].atoms, aa_atom_name, aa_coor)
                            continue
                        end

                        coor_dna_j       = cg_bead_coor[:, j_res]
                        coor_dna_S       = cg_bead_coor[:, j_res + 1]

                        vec0   = coor_pro_i - coor_dna_j
                        vec1   = coor_dna_S - coor_dna_j
                        vec3   = coor_pro_N - coor_pro_C
                        r0     = norm(vec0)
                        theta1 = compute_vec_angle(vec0, vec1)
                        theta3 = compute_vec_angle(vec0, vec3)

                        # push!(pwmcos_ns_native_contacts, (i_res - chain_pro.first + 1,
                        #                                   r0,
                        #                                   theta1,
                        #                                   theta3))

                        if do_debug
                            println("PWMcos | pro ===> ", i_res - chain_pro.first + 1,
                                    " DNA ===> ", j_res, " : ", cg_resid_index[j_res],
                                    " r0 = ", r0,
                                    " theta1 = ", theta1,
                                    " theta3 = ", theta3)
                        end

                        tmp_top_pwmcosns = CGTopPWMcos(i_res - chain_pro.first + 1,
                                                       r0, theta1, 0.0, theta3,
                                                       0.0, 0.0, 0.0, 0.0)
                        push!(top_cg_pro_DNA_pwmcosns, tmp_top_pwmcosns)

                    end
                end
            end
        end

        if verbose
            println(">           ... DONE!")
        end
    end


    # ============================================================
    # Protein-DNA structure-based Go-like interaction
    # ============================================================
    #                        ____  _   _    _       ____
    #  _ __  _ __ ___       |  _ \| \ | |  / \     / ___| ___
    # | '_ \| '__/ _ \ _____| | | |  \| | / _ \   | |  _ / _ \
    # | |_) | | | (_) |_____| |_| | |\  |/ ___ \  | |_| | (_) |
    # | .__/|_|  \___/      |____/|_| \_/_/   \_\  \____|\___/
    # |_|
    # ============================================================
    if ff_pro_dna == FF_pro_DNA_Go

        if num_chain_pro == 0
            error("Cannot generate protein-DNA parameters without protein...")
        end
        if num_chain_DNA == 0
            error("Cannot generate protein-DNA parameters without DNA...")
        end

        i_step += 1
        if verbose
            println("============================================================")
            println("> Step $(i_step): Generating protein-DNA Go-like interactions.")
        end

        for i_chain in 1:aa_num_chain
            chain_pro = cg_chains[i_chain]

            if chain_pro.moltype != MOL_PROTEIN
                continue
            end

            Threads.@threads for i_res in chain_pro.first : chain_pro.last
                cell_i = cell_index_cg_bead[i_res]
                neighbor_cell_i = cell_neighbors[cell_i]
                coor_i = cg_bead_coor[:, i_res]

                for j_cell in neighbor_cell_i
                    for j_res in cell_particles[j_cell]

                        if cg_chains[cg_chain_id[j_res]].moltype != MOL_DNA
                            continue
                        end
                        if !is_protein_DNA_Go_contact(cg_residues[i_res].atoms, cg_residues[j_res].atoms, aa_atom_name, aa_coor)
                            continue
                        end

                        coor_j = cg_bead_coor[:, j_res]
                        native_dist = compute_distance(coor_i, coor_j)
                        # tmp_top_cnt = CGTopContact(i_res, j_res, native_dist)
                        # push!(top_cg_pro_DNA_contact, tmp_top_cnt)
                        push!(top_cg_pro_DNA_contact[i_res], [j_res, native_dist])

                    end
                end
            end
        end

        if verbose
            println("\n------------------------------------------------------------")
            @printf("          > Total number of protein-DNA contacts: %8d  \n",
                    sum( length.(top_cg_pro_DNA_contact) ) )
        end
    end



    # =============================
    # Make a new topology structure
    # =============================

    top_default_params             = GenTopDefault(0, 0, false, 0.0, 0.0) 
    top_default_atomtype           = Vector{GenTopAtomType}(undef, 0)
    top_default_CGDNA_bp           = Vector{GenTopCGDNABasepairType}(undef, 0)
    top_default_CGDNA_bs           = Vector{GenTopCGDNABasestackType}(undef, 0)
    top_default_CGDNA_cs           = Vector{GenTopCGDNABasecrossType}(undef, 0)
    top_default_CGDNA_exv          = Vector{GenTopCGDNAExvType}(undef, 0)
    top_default_CGPro_flx_angle    = Vector{GenTopCGProAICGFlexAngleType}(undef, 0)
    top_default_CGPro_flx_dihedral = Vector{GenTopCGProAICGFlexDihedralType}(undef, 0)

    global_index_2_local_index     = Vector{Int}(undef, 0)
    global_index_2_local_molid     = Vector{Int}(undef, 0)
    top_atoms                      = Vector{GenTopAtom}(undef, 0)
    top_bonds                      = Vector{GenTopBond}(undef, 0)
    top_angles                     = Vector{GenTopAngle}(undef, 0)
    top_dihedrals                  = Vector{GenTopDihedral}(undef, 0)
    top_pairs                      = Vector{GenTopPair}(undef, 0)
    top_exclusions                 = Vector{GenTopExclusion}(undef, 0)
    top_pwmcos                     = Vector{GenTopPWMcos}(undef, 0)
    top_pwmcosns                   = Vector{GenTopPWMcos}(undef, 0)
    top_idr_hps                    = Vector{GenTopRegion}(undef, 0)
    top_idr_kh                     = Vector{GenTopRegion}(undef, 0)
    top_mol_list                   = Vector{GenTopMolList}(undef, 0)

    # ---------
    # [ atoms ]
    # ---------
    for i_bead in 1 : cg_num_particles
        a_type = cg_bead_type[i_bead]
        r_indx = cg_resid_index[i_bead]
        r_name = cg_resid_name[i_bead]
        a_name = cg_bead_name[i_bead]
        f_type = AICG_ATOM_FUNC_NR
        charge = cg_bead_charge[i_bead]
        mass   = cg_bead_mass[i_bead]
        c_id   = cg_chain_id[i_bead]
        s_name = cg_seg_name[i_bead]
        new_atom = GenTopAtom(i_bead, a_type, r_indx, r_name, a_name, f_type, charge, mass, c_id, s_name)
        push!(top_atoms, new_atom)
        push!(global_index_2_local_index, i_bead)
        push!(global_index_2_local_molid, c_id)
    end

    # ---------
    # [ bonds ]
    # ---------
    # AICG2+ bonds
    if ff_pro == FF_pro_AICG2p
        for bond in top_cg_pro_bonds
            new_bond = GenTopBond(bond.i, bond.j, AICG_BOND_FUNC_TYPE, bond.r0, AICG_BOND_K)
            push!(top_bonds, new_bond)
        end
    # Clementi Go bonds
    elseif ff_pro == FF_pro_Clementi_Go
        for bond in top_cg_pro_bonds
            new_bond = GenTopBond(bond.i, bond.j, CCGO_BOND_FUNC_TYPE, bond.r0, CCGO_BOND_K)
            push!(top_bonds, new_bond)
        end
    end

    # 3SPN.2C bonds
    if ff_dna == FF_DNA_3SPN2C && gen_3spn_itp > 0
        for bond in top_cg_DNA_bonds
            new_bond = GenTopBond(bond.i, bond.j, DNA3SPN_BOND_FUNC4_TYPE, bond.r0, DNA3SPN_BOND_K_2)
            push!(top_bonds, new_bond)
        end
    end

    # Structure-based RNA bonds
    if ff_rna == FF_RNA_HT
        for ( i_bond, bond ) in enumerate( top_cg_RNA_bonds )
            new_bond = GenTopBond(bond.i, bond.j, RNA_BOND_FUNC_TYPE, bond.r0, param_cg_RNA_k_bonds[i_bond])
            push!(top_bonds, new_bond)
        end
    end

    # ----------
    # [ angles ]
    # ----------
    # AICG2+ angles
    if ff_pro == FF_pro_AICG2p
        # AICG2+ 1-3
        if length(top_cg_pro_aicg13) > 0
            for ( i_13, a13 ) in enumerate( top_cg_pro_aicg13 )
                if  in(a13.i, AICG2p_flexible_local) || in(a13.j, AICG2p_flexible_local) || in(a13.k, AICG2p_flexible_local) ||
                    in(a13.i, HPS_IDR_region) || in(a13.j, HPS_IDR_region) || in(a13.k, HPS_IDR_region) ||
                    in(a13.i, KH_IDR_region) || in(a13.j, KH_IDR_region) || in(a13.k, KH_IDR_region)
                    continue
                end
                new_angle = GenTopAngle(a13.i, a13.j, a13.k, AICG_ANG_G_FUNC_TYPE, a13.a0, param_cg_pro_e_13[i_13], AICG_13_SIGMA)
                push!(top_angles, new_angle)
            end
        end
        # AICG2+ flexible
        if length(top_cg_pro_angles) > 0
            for ang in top_cg_pro_angles
                if  ( in(ang.i, HPS_IDR_region) && in(ang.j, HPS_IDR_region) && in(ang.k, HPS_IDR_region) ) || 
                    ( in(ang.i, KH_IDR_region) && in(ang.j, KH_IDR_region) && in(ang.k, KH_IDR_region) )
                    continue
                end
                new_angle = GenTopAngle(ang.i, ang.j, ang.k, AICG_ANG_F_FUNC_TYPE, 0.0, 0.0, 0.0)
                push!(top_angles, new_angle)
            end
        end
    # Clementi Go angles
    elseif ff_pro == FF_pro_Clementi_Go
        for ang in top_cg_pro_angles
            if  in(ang.i, HPS_IDR_region) || in(ang.j, HPS_IDR_region) || in(ang.k, HPS_IDR_region) || 
                in(ang.i, KH_IDR_region) || in(ang.j, KH_IDR_region) || in(ang.k, KH_IDR_region)
                continue
            end
            new_angle = GenTopAngle(ang.i, ang.j, ang.k, CCGO_ANG_FUNC_TYPE, ang.a0, CCGO_ANGL_K, 0.0)
            push!(top_angles, new_angle)
        end
    end

    # 3SPN.2C angles
    if ff_dna == FF_DNA_3SPN2C && gen_3spn_itp > 0
        for ( i_ang, ang ) in enumerate( top_cg_DNA_angles )
            new_angle = GenTopAngle(ang.i, ang.j, ang.k, DNA3SPN_ANG_FUNC_TYPE, ang.a0, param_cg_DNA_k_angles[i_ang], 0.0)
            push!(top_angles, new_angle)
        end
    end

    # RNA structure-based angles
    if ff_rna == FF_RNA_HT
        for ( i_ang, ang ) in enumerate( top_cg_RNA_angles )
            new_angle = GenTopAngle(ang.i, ang.j, ang.k, RNA_ANG_FUNC_TYPE, ang.a0, param_cg_RNA_k_angles[i_ang], 0.0)
            push!(top_angles, new_angle)
        end
    end

    # -------------
    # [ dihedrals ]
    # -------------
    function is_dihedral_dangerous(dih::CGTopDihedral)
        coor1 = cg_bead_coor[:, dih.i]
        coor2 = cg_bead_coor[:, dih.j]
        coor3 = cg_bead_coor[:, dih.k]
        coor4 = cg_bead_coor[:, dih.l]
        ang1 = compute_angle(coor1, coor2, coor3)
        ang2 = compute_angle(coor2, coor3, coor4)
        if ang1 > DIHEDRAL_SAFE_CUTOFF || ang2 > DIHEDRAL_SAFE_CUTOFF
            return true
        end
        return false
    end
    # AICG2+ dihedrals
    if ff_pro == FF_pro_AICG2p
        # AICG2+ Gaussian dihedrals
        for ( i_dih, dih ) in enumerate( top_cg_pro_aicg14 )
            if  in(dih.i, AICG2p_flexible_local) || in(dih.j, AICG2p_flexible_local) ||
                in(dih.k, AICG2p_flexible_local) || in(dih.l, AICG2p_flexible_local)
                continue
            elseif  in(dih.i, HPS_IDR_region) || in(dih.j, HPS_IDR_region) ||
                in(dih.k, HPS_IDR_region) || in(dih.l, HPS_IDR_region) || 
                in(dih.i, KH_IDR_region) || in(dih.j, KH_IDR_region) ||
                in(dih.k, KH_IDR_region) || in(dih.l, KH_IDR_region) 
                continue
            end
            # if is_dihedral_dangerous(dih)
            if true
                dih_func_type = DIHEDRAL_GAUS_MOD_TYPE[use_safe_dihedral]
            else
                dih_func_type = AICG_DIH_G_FUNC_TYPE
            end
            new_dihedral = GenTopDihedral(dih.i, dih.j, dih.k, dih.l, dih_func_type,
                                          dih.t0, param_cg_pro_e_14[i_dih], AICG_14_SIGMA, 0)
            push!(top_dihedrals, new_dihedral)
        end
        # AICG2+ flexible dihedrals
        for dih in top_cg_pro_dihedrals
            if  ( in(dih.i, HPS_IDR_region) && in(dih.j, HPS_IDR_region) &&
                in(dih.k, HPS_IDR_region) && in(dih.l, HPS_IDR_region) ) ||
                ( in(dih.i, KH_IDR_region) && in(dih.j, KH_IDR_region) &&
                in(dih.k, KH_IDR_region) && in(dih.l, KH_IDR_region) )
                continue
            end
            dih_func_type = DIHEDRAL_TABU_MOD_TYPE[use_safe_dihedral]
            new_dihedral = GenTopDihedral(dih.i, dih.j, dih.k, dih.l, dih_func_type, 0.0, 0.0, 0.0, 0)
            push!(top_dihedrals, new_dihedral)
        end
    # Clementi Go dihedral
    elseif ff_pro == FF_pro_Clementi_Go
        for dih in top_cg_pro_dihedrals
            if  in(dih.i, HPS_IDR_region) || in(dih.j, HPS_IDR_region) ||
                in(dih.k, HPS_IDR_region) || in(dih.l, HPS_IDR_region) ||
                in(dih.i, KH_IDR_region) || in(dih.j, KH_IDR_region) ||
                in(dih.k, KH_IDR_region) || in(dih.l, KH_IDR_region)
                continue
            end
            # if is_dihedral_dangerous(dih)
            if true
                dih_func_type = DIHEDRAL_PERI_MOD_TYPE[use_safe_dihedral]
            else
                dih_func_type = CCGO_DIH_P_FUNC_TYPE
            end
            new_dihedral = GenTopDihedral(dih.i, dih.j, dih.k, dih.l, dih_func_type,
                                          dih.t0 - 180.0, CCGO_DIHE_K_1, 0.0, 1)
            push!(top_dihedrals, new_dihedral)
        end
        for dih in top_cg_pro_dihedrals
            if  in(dih.i, HPS_IDR_region) || in(dih.j, HPS_IDR_region) ||
                in(dih.k, HPS_IDR_region) || in(dih.l, HPS_IDR_region) ||
                in(dih.i, KH_IDR_region) || in(dih.j, KH_IDR_region) ||
                in(dih.k, KH_IDR_region) || in(dih.l, KH_IDR_region)
                continue
            end
            # if is_dihedral_dangerous(dih)
            if true
                dih_func_type = DIHEDRAL_PERI_MOD_TYPE[use_safe_dihedral]
            else
                dih_func_type = CCGO_DIH_P_FUNC_TYPE
            end
            new_dihedral = GenTopDihedral(dih.i, dih.j, dih.k, dih.l, dih_func_type,
                                          3 * dih.t0 - 180.0, CCGO_DIHE_K_3, 0.0, 3)
            push!(top_dihedrals, new_dihedral)
        end
    end

    # 3SPN.2C dihedrals
    if ff_dna == FF_DNA_3SPN2C && gen_3spn_itp > 0
        # 3SPN.2C Gaussian dihedrals
        for dih in top_cg_DNA_dih_Gaussian
            # if use_safe_dihedral > 0 && is_dihedral_dangerous(dih)
            if true
                dih_func_type = DIHEDRAL_GAUS_MOD_TYPE[use_safe_dihedral]
            else
                dih_func_type = DNA3SPN_DIH_G_FUNC_TYPE
            end
            new_dihedral = GenTopDihedral(dih.i, dih.j, dih.k, dih.l, dih_func_type,
                                          dih.t0, DNA3SPN_DIH_G_K, DNA3SPN_DIH_G_SIGMA, 0)
            push!(top_dihedrals, new_dihedral)
        end

        # 3SPN.2C Periodic dihedrals
        for dih in top_cg_DNA_dih_periodic
            # if use_safe_dihedral > 0 && is_dihedral_dangerous(dih)
            if true
                dih_func_type = DIHEDRAL_PERI_MOD_TYPE[use_safe_dihedral]
            else
                dih_func_type = DNA3SPN_DIH_P_FUNC_TYPE
            end
            n_dih_tmp = DNA3SPN_DIH_P_FUNC_PERI
            new_dihedral = GenTopDihedral(dih.i, dih.j, dih.k, dih.l, dih_func_type,
                                          n_dih_tmp * dih.t0 - 180.0, DNA3SPN_DIH_P_K, 0.0, n_dih_tmp)
            push!(top_dihedrals, new_dihedral)
        end
    end

    # RNA structure-based Periodic dihedrals
    if ff_rna == FF_RNA_HT
        for ( i_dih, dih ) in enumerate( top_cg_RNA_dihedrals )
            # if is_dihedral_dangerous(dih)
            if true
                dih_func_type = DIHEDRAL_PERI_MOD_TYPE[use_safe_dihedral]
            else
                dih_func_type = RNA_DIH_FUNC_TYPE
            end
            new_dihedral = GenTopDihedral(dih.i, dih.j, dih.k, dih.l, dih_func_type,
                                          dih.t0 - 180.0, param_cg_RNA_k_dihedrals[i_dih], 0.0, 1)
            push!(top_dihedrals, new_dihedral)
        end
        for ( i_dih, dih ) in enumerate( top_cg_RNA_dihedrals )
            # if is_dihedral_dangerous(dih)
            if true
                dih_func_type = DIHEDRAL_PERI_MOD_TYPE[use_safe_dihedral]
            else
                dih_func_type = RNA_DIH_FUNC_TYPE
            end
            new_dihedral = GenTopDihedral(dih.i, dih.j, dih.k, dih.l, dih_func_type,
                                          3 * dih.t0 - 180.0, param_cg_RNA_k_dihedrals[i_dih] / 2, 0.0, 3)
            push!(top_dihedrals, new_dihedral)
        end
    end


    # ---------
    # [ pairs ]
    # ---------
    # protein Go-type native contacts
    if ff_pro == FF_pro_AICG2p
        for i_res in 1:cg_num_particles
            for c in top_cg_pro_go_contact[i_res]
                if  in(i_res, AICG2p_flexible_nonlocal) || in(c[1], AICG2p_flexible_nonlocal) ||
                    in(i_res, HPS_IDR_region) || in(c[1], HPS_IDR_region) ||
                    in(i_res, KH_IDR_region) || in(c[1], KH_IDR_region)
                    continue
                end
                new_pair = GenTopPair(i_res, c[1], AICG_CONTACT_FUNC_TYPE, c[2], c[3])
                push!(top_pairs, new_pair)
            end
        end
    # Clementi Go native contacts
    elseif ff_pro == FF_pro_Clementi_Go
        for i_res in 1:cg_num_particles
            for c in top_cg_pro_go_contact[i_res]
                if  in(i_res, HPS_IDR_region) || in(c[1], HPS_IDR_region) ||
                    in(i_res, KH_IDR_region) || in(c[1], KH_IDR_region)
                    continue
                end
                new_pair = GenTopPair(i_res, c[1], CCGO_CONTACT_FUNC_TYPE, c[2], CCGO_NATIVE_EPSILON * ccgo_contact_scale)
                push!(top_pairs, new_pair)
            end
        end
    end

    # RNA HT-type native contacts
    if ff_rna == FF_RNA_HT
        for i_res in 1:cg_num_particles
            for c in top_cg_RNA_base_stack[i_res]
                new_pair = GenTopPair(i_res, c[1], RNA_CONTACT_FUNC_TYPE, c[2], c[3])
                push!(top_pairs, new_pair)
            end
            for c in top_cg_RNA_base_pair[i_res]
                new_pair = GenTopPair(i_res, c[1], RNA_CONTACT_FUNC_TYPE, c[2], c[3])
                push!(top_pairs, new_pair)
            end
            for c in top_cg_RNA_other_contact[i_res]
                new_pair = GenTopPair(i_res, c[1], RNA_CONTACT_FUNC_TYPE, c[2], c[3])
                push!(top_pairs, new_pair)
            end
        end
    end

    # protein-RNA native contacts
    if ff_pro_rna == FF_pro_RNA_Go
        for i_res in 1:cg_num_particles
            for c in top_cg_pro_RNA_contact[i_res]
                new_pair = GenTopPair(i_res, c[1], RNA_CONTACT_FUNC_TYPE, c[2], c[3])
                push!(top_pairs, new_pair)
            end
        end
    end


    # protein-DNA native contacts
    if ff_pro_dna == FF_pro_DNA_Go
        for i_res in 1:cg_num_particles
            for c in top_cg_pro_DNA_contact[i_res]
                new_pair = GenTopPair(i_res, c[1], CCGO_CONTACT_FUNC_TYPE, c[2], CCGO_NATIVE_EPSILON * ccgo_contact_scale)
                push!(top_pairs, new_pair)
            end
        end
    end


    # --------------
    # [ exclusions ]
    # --------------
    # contact pairs
    # for c in top_pairs
    #     i_exc = c.i
    #     j_exc = c.j
    #     new_exc = GenTopExclusion(i_exc, j_exc)
    #     push!(top_exclusions, new_exc)
    # end


    # ----------
    # [ pwmcos ]
    # ----------
    for p in top_cg_pro_DNA_pwmcos
        new_pwmcos = GenTopPWMcos(p.i, PWMCOS_FUNC_TYPE, p.r0, p.t1, p.t2, p.t3,
                                  p.eA, p.eC, p.eG, p.eT, pwmcos_gamma, pwmcos_epsil)
        push!(top_pwmcos, new_pwmcos)
    end

    for p in top_cg_pro_DNA_pwmcosns
        new_pwmcos = GenTopPWMcos(p.i, PWMCOS_NS_FUNC_TYPE, p.r0, p.t1, p.t2, p.t3,
<<<<<<< HEAD
                                  p.eA, p.eC, p.eG, p.eT, pwmcos_gamma, pwmcos_epsil)
=======
                                  p.eA, p.eC, p.eG, p.eT, pwmcos_gamma, pwmcosns_epsil)
>>>>>>> fddfabe5
        push!(top_pwmcosns, new_pwmcos)
    end


    # ---------------------
    # [ cg_IDR_HPS_region ]
    # ---------------------
    if has_toml_mod
        if haskey(ff_detail_config, "IDR")
            if haskey(ff_detail_config["IDR"], "HPS_region")
                index_string = ff_detail_config["IDR"]["HPS_region"]
                hps_words = split(index_string, r"\s*,\s*", keepempty=false)
                for w in hps_words
                    idxwords = split(w, r"\s*to\s*", keepempty=false)
                    i = parse(Int, idxwords[1])
                    if length(idxwords) > 1
                        j = parse(Int, idxwords[2])
                    else
                        j = i
                    end
                    new_idr = GenTopRegion(i, j)
                    push!(top_idr_hps, new_idr)
                end
            end
        end
    end

    # ---------------------
    # [ cg_IDR_KH_region ]
    # ---------------------
    if has_toml_mod
        if haskey(ff_detail_config, "IDR")
            if haskey(ff_detail_config["IDR"], "KH_region")
                index_string = ff_detail_config["IDR"]["KH_region"]
                kh_words = split(index_string, r"\s*,\s*", keepempty=false)
                for w in kh_words
                    idxwords = split(w, r"\s*to\s*", keepempty=false)
                    i = parse(Int, idxwords[1])
                    if length(idxwords) > 1
                        j = parse(Int, idxwords[2])
                    else
                        j = i
                    end
                    new_idr = GenTopRegion(i, j)
                    push!(top_idr_kh, new_idr)
                end
            end
        end
    end


    mol_name = pdb_name[1:end-4]
    mytop = GenTopology(mol_name, cg_num_particles,
                        top_default_params,
                        top_default_atomtype,
                        top_default_CGDNA_bp,
                        top_default_CGDNA_bs,
                        top_default_CGDNA_cs,
                        top_default_CGDNA_exv,
                        top_default_CGPro_flx_angle,
                        top_default_CGPro_flx_dihedral,
                        global_index_2_local_index,
                        global_index_2_local_molid,
                        top_atoms,
                        top_bonds,
                        top_angles,
                        top_dihedrals,
                        top_pairs,
                        top_exclusions,
                        top_pwmcos,
                        top_pwmcosns,
                        top_idr_hps,
                        top_idr_kh,
                        top_mol_list)
    myconf = Conformation(cg_num_particles, cg_bead_coor)


    # ----------
    # output log
    # ----------
    if do_output_log
        log_name = pdb_name[1:end-4] * "_cg.log"
        log_file = open(log_name, "w")

        println(log_file, "================================================================================")
        println(log_file, " PDB info (atomic):")
        println(log_file, " - Number of atoms    : $(aa_num_atom)")
        println(log_file, " - Number of residues : $(aa_num_residue)")
        println(log_file, " - Number of chains   : $(aa_num_chain)")

        println(log_file, "================================================================================")
        println(log_file, " Chain info (CG):")
        @printf(log_file, " - Number of protein chains: %5d \n", num_chain_pro)
        @printf(log_file, " - Number of DNA strands:    %5d \n", num_chain_DNA)
        @printf(log_file, " - Number of RNA strands:    %5d \n", num_chain_RNA)

        println(log_file, " |--------------------------------------------------------------------|")
        println(log_file, " | Chain | Mol Type | # bead | start --   end |   Rg (Å) | net charge | ")
        println(log_file, " |-------+----------+--------+----------------+----------+------------|")

        for i_chain = 1:aa_num_chain
            chain = cg_chains[i_chain]
            charge = sum( cg_bead_charge[chain.first : chain.last] )
            @printf(log_file, " |   %3d | %8s | %6d | %5d -- %5d | %8.3f | %+10.3f | \n",
                    i_chain, MOL_TYPE_LIST[ chain.moltype ], cg_chain_length[i_chain],
                    cg_chains[i_chain].first, cg_chains[i_chain].last,
                    geo_radius_of_gyration[i_chain],
                    charge)
        end

        println(log_file, " |--------------------------------------------------------------------|")
        println(log_file, " CG mol info:")
        charge = sum( cg_bead_charge )
        rg_all = radius_of_gyration(myconf)
        rc_all = radius_of_circumshpere(myconf)
        @printf(log_file, " - Number of CG particles: %8d \n", cg_num_particles)
        @printf(log_file, " - Radius of gyration:     %8.3f Å \n", rg_all)
        @printf(log_file, " - Radius of circumsphere: %8.3f Å \n", rc_all)
        @printf(log_file, " - Net Charge:             %+8.3f e \n", charge)


        println(log_file, "================================================================================")
        println(log_file, " Interaction info:")
        if num_chain_pro > 0
            @printf(log_file, " - Number of protein contacts:     %12d  \n", sum( length.(top_cg_pro_go_contact) ))
        end
        if num_chain_RNA > 0
            @printf(log_file, " - Number of RNA contacts:         %12d  \n", sum( length.(top_cg_RNA_base_stack) )
                    + sum( length.(top_cg_RNA_base_pair) ) + sum( length.(top_cg_RNA_other_contact) ) )
        end
        if num_chain_RNA > 0 && num_chain_pro > 0
            @printf(log_file, " - Number of protein-RNA contacts: %12d  \n", sum(length.(top_cg_pro_RNA_contact)) )
        end
        println(log_file, "================================================================================")

        close(log_file)
    end



    return ( mytop, myconf )

end<|MERGE_RESOLUTION|>--- conflicted
+++ resolved
@@ -2636,11 +2636,7 @@
 
     for p in top_cg_pro_DNA_pwmcosns
         new_pwmcos = GenTopPWMcos(p.i, PWMCOS_NS_FUNC_TYPE, p.r0, p.t1, p.t2, p.t3,
-<<<<<<< HEAD
-                                  p.eA, p.eC, p.eG, p.eT, pwmcos_gamma, pwmcos_epsil)
-=======
                                   p.eA, p.eC, p.eG, p.eT, pwmcos_gamma, pwmcosns_epsil)
->>>>>>> fddfabe5
         push!(top_pwmcosns, new_pwmcos)
     end
 
